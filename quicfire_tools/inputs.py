--- conflicted
+++ resolved
@@ -5,15 +5,13 @@
 
 # Internal Imports
 from quicfire_tools.utils import compute_parabolic_stretched_grid
-<<<<<<< HEAD
+
 from quicfire_tools.topography import (TopoType, 
                                        GaussianHillTopo, HillPassTopo, SlopeMesaTopo,
                                        CanyonTopo, HalfCircleTopo, SinusoidTopo, CosHillTopo)
-=======
 from quicfire_tools.ignitions import (IgnitionType, RectangleIgnition,
                                       SquareRingIgnition,
                                       CircularRingIgnition)
->>>>>>> 4b3dc456
 
 # Core Imports
 import json
@@ -26,15 +24,7 @@
 # External Imports
 import numpy as np
 from pydantic import (BaseModel, Field, NonNegativeInt, PositiveInt,
-<<<<<<< HEAD
-                      PositiveFloat, NonNegativeFloat, computed_field,
-                      field_validator)
-
-# TODO: Multiple wind directions
-# TODO: String for .dat files that exist
-=======
                       PositiveFloat, NonNegativeFloat, computed_field, field_validator)
->>>>>>> 4b3dc456
 
 DOCS_PATH = importlib.resources.files('quicfire_tools').joinpath(
     'inputs').joinpath("documentation")
@@ -1342,7 +1332,7 @@
             plume_to_grid_intersection_flag=int(lines[15].split()[0]),
         )
 
-<<<<<<< HEAD
+      
 class QU_TopoInputs(InputFile):
     """
     Class representing the QU_TopoInputs.inp input file. This file
@@ -1392,32 +1382,11 @@
     @property
     def topo_lines(self) -> str:
         return str(self.topo_type)
-=======
-      
-class RuntimeAdvancedUserInputs(InputFile):
-    """
-    Class representing the Runtime_Advanced_User_Inputs.inp input file.
-    This file contains advanced parameters related to computer memory usage.
-
-    Attributes
-    ----------
-    num_cpus : PositiveInt
-        Maximum number of CPU to use. Do not exceed 8. Use 1 for ensemble 
-        simulations.
-    use_acw : Literal[0,1]
-        Use Adaptive Computation Window (0=Disabled 1=Enabled)
-    """
-    name: str = "Runtime_Advanced_User_Inputs"
-    _extension: str = ".inp"
-    num_cpus: PositiveInt = Field(le=8, default=8)
-    use_acw: Literal[0, 1] = 0
->>>>>>> 4b3dc456
     
     @classmethod
     def from_file(cls, directory: str | Path):
         if isinstance(directory, str):
             directory = Path(directory)
-<<<<<<< HEAD
         with open(directory / "QU_TopoInputs.inp", "r") as f:
             lines = f.readlines()
         
@@ -1470,7 +1439,28 @@
             sor_cycles = sor_cycles,
             sor_relax = sor_relax
         )
-=======
+
+class RuntimeAdvancedUserInputs(InputFile):
+    """
+    Class representing the Runtime_Advanced_User_Inputs.inp input file.
+    This file contains advanced parameters related to computer memory usage.
+
+    Attributes
+    ----------
+    num_cpus : PositiveInt
+        Maximum number of CPU to use. Do not exceed 8. Use 1 for ensemble 
+        simulations.
+    use_acw : Literal[0,1]
+        Use Adaptive Computation Window (0=Disabled 1=Enabled)
+    """
+    name: str = "Runtime_Advanced_User_Inputs"
+    _extension: str = ".inp"
+    num_cpus: PositiveInt = Field(le=8, default=8)
+    use_acw: Literal[0, 1] = 0
+    @classmethod
+    def from_file(cls, directory: str | Path):
+        if isinstance(directory, str):
+            directory = Path(directory)
         with open(directory / "Runtime_Advanced_User_Inputs.inp", "r") as f:
             lines = f.readlines()
 
@@ -1616,5 +1606,4 @@
             sensor_height=float(lines[11].split(" ")[0]),
             wind_speed=float(lines[11].split(" ")[1]),
             wind_direction=int(lines[11].split(" ")[2])
-        )
->>>>>>> 4b3dc456
+        )