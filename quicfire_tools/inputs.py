"""
QUIC-Fire Tools Simulation Input Module
"""
from __future__ import annotations

# Internal Imports
from quicfire_tools.utils import compute_parabolic_stretched_grid
from quicfire_tools.ignitions import (IgnitionType, RectangleIgnition,
                                      SquareRingIgnition,
                                      CircularRingIgnition)

# Core Imports
import json
import time
import importlib.resources
from pathlib import Path
from typing import Literal
from string import Template

# External Imports
import numpy as np
from pydantic import (BaseModel, Field, NonNegativeInt, PositiveInt,
                      PositiveFloat, NonNegativeFloat, computed_field, field_validator)

DOCS_PATH = importlib.resources.files('quicfire_tools').joinpath(
    'inputs').joinpath("documentation")
TEMPLATES_PATH = importlib.resources.files('quicfire_tools').joinpath(
    'inputs').joinpath("templates")


class SimulationInputs:
    _required_inputs = []

    def __init__(self, input_files: list):
        # Initialize a dictionary of input files
        self._inputs = {i.name: i for i in input_files}

        # Validate that all required input files are present
        for required_input in self._required_inputs:
            if required_input not in input_files:
                raise ValueError(f"Missing required input file: "
                                 f"{required_input}")

    def list_inputs(self) -> list[str]:
        return list(self._inputs.keys())

    def get_input(self, input_name: str) -> InputFile:
        return self._inputs[input_name]

    def write_inputs(self, directory: str | Path, version: str = "latest"):
        if isinstance(directory, str):
            directory = Path(directory)

        if not directory.exists():
            raise NotADirectoryError(f"{directory} does not exist")

        for input_name in self.list_inputs():
            input_file = self.get_input(input_name)
            input_file.to_file(directory, version=version)

    @classmethod
    def setup_simulation(cls, nx: int, ny: int, fire_nz: int, quic_nz: int,
                         quic_height: float, dx: float, dy: float, dz: float,
                         wind_speed: float, wind_direction: float,
                         simulation_time: int, output_time: int):
        """
        Creates a SimulationInputs object with the minimum required inputs to
        build a QUIC-Fire input file deck and run a simulation.

        Parameters
        ----------
        nx
        ny
        fire_nz
        quic_nz
        quic_height
        dx
        dy
        dz
        wind_speed
        wind_direction
        simulation_time
        output_time

        Returns
        -------
        SimulationInputs
            Class containing the minimum required inputs to build a QUIC-Fire
            input file deck and run a simulation.
        """
        # Initialize default input files
        raster_origin = RasterOrigin()
        qu_bldgs = QU_Buildings()
        qu_fileoptions = QU_Fileoptions()
        qfire_adv_user_input = QFire_Advanced_User_Inputs()
        qfire_bldg_inputs = QFire_Bldg_Advanced_User_Inputs()

        # Initialize input files with required parameters
        qu_simparams = QU_Simparams(nx=nx, ny=ny, nz=quic_nz, dx=dx, dy=dy,
                                    quic_domain_height=quic_height)
        gridlist = Gridlist(n=nx, m=ny, l=fire_nz, dx=dx, dy=dy, dz=dz,
                            aa1=1.0)

        input_files = [raster_origin, qu_bldgs, qu_fileoptions,
                       qfire_adv_user_input, qfire_bldg_inputs, qu_simparams,
                       gridlist]

        return cls(input_files)

    @classmethod
    def from_directory(cls, directory: str | Path):
        if isinstance(directory, str):
            directory = Path(directory)
        input_files = []
        for input_file in cls._required_inputs:
            input_files.append(input_file.from_file(directory))
        return cls(input_files)


class InputFile(BaseModel, validate_assignment=True):
    """
    Base class representing an input file.

    This base class provides a common interface for all input files in order to
    accomplish two main goals:
    1) Return documentation for each parameter in the input file.
    2) Provide a method to write the input file to a specified directory.
    """
    name: str
    _extension: str
    _param_info: dict = None

    @property
    def _filename(self):
        return f"{self.name}{self._extension}"

    @property
    def param_info(self):
        """
        Return a dictionary of parameter information for the input file.
        """
        if self._param_info is None:  # open the file if it hasn't been read in
            with open(DOCS_PATH / f"{self._filename}.json", "r") as f:
                self._param_info = json.load(f)
        return self._param_info

    def list_parameters(self):
        """List all parameters in the input file."""
        return list(self.param_info.keys())

    def get_documentation(self, parameter: str = None):
        """
        Retrieve documentation for a parameter. If no parameter is specified,
        return documentation for all parameters.
        """
        if parameter:
            return self.param_info.get(parameter, {})
        else:
            return self.param_info

    def print_documentation(self, parameter: str = None):
        """
        Print documentation for a parameter. If no parameter is specified,
        print documentation for all parameters.
        """
        if parameter:
            info = self.get_documentation(parameter)
        else:
            info = self.get_documentation()
        for key, value in info.items():
            key = key.replace("_", " ").capitalize()
            print(f"- {key}: {value}")

    def to_dict(self):
        """
        Convert the object to a dictionary, excluding attributes that start
        with an underscore.

        Returns
        -------
        dict
            Dictionary representation of the object.
        """
        # return {attr: value for attr, value in self.__dict__.items()
        #         if not attr.startswith('_')}
        return self.model_dump(exclude={"name", "_extension", "_filename",
                                        "param_info"})

    def to_file(self, directory: Path, version: str = "latest"):
        """
        Write the input file to a specified directory.

        Attributes
        ----------
        directory : Path
            Directory to write the input file to.
        version : str
            Version of the input file to write. Default is "latest".
        """
        if isinstance(directory, str):
            directory = Path(directory)

        template_file_path = TEMPLATES_PATH / version / f"{self._filename}"
        with open(template_file_path, "r") as ftemp:
            src = Template(ftemp.read())

        result = src.substitute(self.to_dict())

        output_file_path = directory / self._filename
        with open(output_file_path, "w") as fout:
            fout.write(result)

    @classmethod
    def from_dict(cls, data: dict):
        return cls(**data)


class Gridlist(InputFile):
    """
    Class representing the gridlist.txt file. This file contains the grid
    information for the QUIC-Fire simulation when canopies are present.

    Attributes
    ----------
    n : int
        Number of cells in the x-direction [-]
    m : int
        Number of cells in the y-direction [-]
    l : int
        Number of cells in the z-direction [-]
    dx : float
        Cell size in the x-direction [m]
    dy : float
        Cell size in the y-direction [m]
    dz : float
        Cell size in the z-direction [m]
    aa1 : float
        Stretching factor for the vertical grid spacing [-]
    """
    name: str = Field("gridlist", frozen=True)
    _extension: str = ""
    n: PositiveInt
    m: PositiveInt
    l: PositiveInt
    dx: PositiveFloat
    dy: PositiveFloat
    dz: PositiveFloat
    aa1: PositiveFloat


class RasterOrigin(InputFile):
    """
    Class representing the rasterorigin.txt file. This file contains the
    coordinates of the south-west corner of the domain in UTM coordinates.

    Attributes
    ----------
    utm_x : float
        UTM-x coordinates of the south-west corner of domain [m]
    utm_y : float
        UTM-y coordinates of the south-west corner of domain [m]
    """
    name: str = Field("rasterorigin", frozen=True)
    _extension: str = ".txt"
    utm_x: NonNegativeFloat = 0.
    utm_y: NonNegativeFloat = 0.

    @classmethod
    def from_file(cls, directory: str | Path):
        """
        Initializes a RasterOrigin object from a directory containing a
        rasterorigin.txt file.
        """
        if isinstance(directory, str):
            directory = Path(directory)
        with open(directory / "rasterorigin.txt", "r") as f:
            lines = f.readlines()
        return cls(utm_x=float(lines[0].split()[0]),
                   utm_y=float(lines[1].split()[0]))


class QU_Buildings(InputFile):
    """
    Class representing the QU_buildings.inp file. This file contains the
    building-related data for the QUIC-Fire simulation. This class is not
    currently used in QUIC-Fire.

    Attributes
    ----------
    wall_roughness_length : float
        Wall roughness length [m]. Must be greater than 0. Default is 0.1.
    number_of_buildings : int
        Number of buildings [-]. Default is 0. Not currently used in QUIC-Fire.
    number_of_polygon_nodes : int
        Number of polygon building nodes [-]. Default is 0. Not currently used
        in QUIC-Fire.
    """
    name: str = Field("QU_buildings", frozen=True)
    _extension: str = ".inp"
    wall_roughness_length: PositiveFloat = 0.1
    number_of_buildings: NonNegativeInt = 0
    number_of_polygon_nodes: NonNegativeInt = 0

    @classmethod
    def from_file(cls, directory: str | Path):
        """
        Initializes a QU_Buildings object from a directory containing a
        QU_buildings.inp file.
        """
        if isinstance(directory, str):
            directory = Path(directory)
        with open(directory / "QU_buildings.inp", "r") as f:
            lines = f.readlines()
        return cls(wall_roughness_length=float(lines[1].split()[0]),
                   number_of_buildings=int(lines[2].split()[0]),
                   number_of_polygon_nodes=int(lines[3].split()[0]))


class QU_Fileoptions(InputFile):
    """
    Class representing the QU_fileoptions.inp file. This file contains
    file output-related options for the QUIC-Fire simulation.

    Attributes
    ----------
    output_data_file_format_flag : int
        Output data file format flag. Values accepted are [1, 2, 3].
        Recommended value 2. 1 - binary, 2 - ASCII, 3 - both.
    non_mass_conserved_initial_field_flag : int
        Flag to write out non-mass conserved initial field file uofield.dat.
        Values accepted are [0, 1]. Recommended value 0. 0 - off, 1 - on.
    initial_sensor_velocity_field_flag : int
        Flag to write out the file uosensorfield.dat. Values accepted are
        [0, 1]. Recommended value 0. 0 - off, 1 - on.
    qu_staggered_velocity_file_flag : int
        Flag to write out the file QU_staggered_velocity.bin. Values accepted
        are [0, 1]. Recommended value 0. 0 - off, 1 - on.
    generate_wind_startup_files_flag : int
        Generate wind startup files for ensemble simulations. Values accepted
        are [0, 1]. Recommended value 0. 0 - off, 1 - on.
    """
    name: str = Field("QU_fileoptions", frozen=True)
    _extension: str = ".inp"
    output_data_file_format_flag: Literal[1, 2, 3] = 2
    non_mass_conserved_initial_field_flag: Literal[0, 1] = 0
    initial_sensor_velocity_field_flag: Literal[0, 1] = 0
    qu_staggered_velocity_file_flag: Literal[0, 1] = 0
    generate_wind_startup_files_flag: Literal[0, 1] = 0

    @classmethod
    def from_file(cls, directory: str | Path):
        """
        Initializes a QU_Fileoptions object from a directory containing a
        QU_fileoptions.inp file.
        """
        if isinstance(directory, str):
            directory = Path(directory)
        with open(directory / "QU_fileoptions.inp", "r") as f:
            lines = f.readlines()
        return cls(output_data_file_format_flag=int(lines[1].split()[0]),
                   non_mass_conserved_initial_field_flag=int(lines[2].split()[0]),
                   initial_sensor_velocity_field_flag=int(lines[3].split()[0]),
                   qu_staggered_velocity_file_flag=int(lines[4].split()[0]),
                   generate_wind_startup_files_flag=int(lines[5].split()[0]))


class QU_Simparams(InputFile):
    """
    Class representing the QU_simparams.inp file. This file contains the
    simulation parameters for the QUIC-Fire simulation.

    nx : int
        Number of cells in the x-direction [-]. Recommended value: > 100
    ny : int
        Number of cells in the y-direction [-]. Recommended value: > 100
    nz : int
        Number of cells in the z-direction [-].
    dx : float
        Cell size in the x-direction [m]. Recommended value: 2 m
    dy : float
        Cell size in the y-direction [m]. Recommended value: 2 m
    quic_domain_height : float
        QUIC domain height [m]. Recommended value: 300 m
    surface_vertical_cell_size : float
        Surface vertical cell size [m].
    number_surface_cells : int
        Number of uniform surface cells [-].
    stretch_grid_flag : int
        Vertical grid stretching flag, values accepted [0, 1, 3]. Default is 3.
        0 - uniform, 1 - custom, 3 - parabolic. If stretch_grid_flag is 0 or 3
        dz_array is computed from nz, surface_vertical_cell_size, and
        number_surface_cells. If stretch_grid_flag is 1, custom_dz_array must
        be provided.
    custom_dz_array : list[float]
        Vertical grid spacing array [m]. Must be provided if stretch_grid_flag
        is 1. If stretch_grid_flag is 0 or 3, dz_array is computed from nz,
        surface_vertical_cell_size, and number_surface_cells.
    utc_offset : int
        Hours difference from UTC (aka UTM) [h]
    wind_times : list[int]
        List of times at which the winds are available in Unix Epoch time
        (integer seconds since 1970/1/1 00:00:00). These are UTC times.
        Defaults to [int(time.time())] if not provided.
    sor_iter_max : int
        Maximum number of iterations of the SOR wind solver. Recommended value:
        10. Default is 10.
    sor_residual_reduction : int
        Residual reduction to assess convergence of the SOR solver (orders of
        magnitude). Recommended value: 3. Default is 3.
    use_diffusion_flag : int
        Use diffusion algorithm: 0 = off, 1 = on. Recommended value: 0.
        Default is 0.
    number_diffusion_iterations : int
        Number of diffusion iterations. Recommended value: 10. Default is 10.
    domain_rotation : float
        Domain rotation relative to true north (clockwise is positive)
        [degrees]. Recommended value: 0 deg. Default is 0.
    utm_x : float
        UTM-x coordinates of the south-west corner of domain [m]. Default is 0.
    utm_y : float
        UTM-y coordinates of the south-west corner of domain [m]. Default is 0.
    utm_zone_number : int
        UTM zone number [-]. Default is 1.
    utm_zone_letter : int
        UTM zone letter (A=1, B=2, ...) [-]. Default is 1.
    quic_cfd_flag : int
        QUIC-CFD flag: 0 = off, 1 = on. Recommended value: 0. Default is 0.
    explosive_bldg_flag : int
        Explosive building damage flag: 0 = off, 1 = on. Recommended value: 0.
        Default is 0.
    bldg_array_flag : int
        Building array flag. 0 = off, 1 = on. Recommended value: 0. Default is
        0.
    """
    name: str = Field("QU_simparams", frozen=True)
    _extension: str = ".inp"
    nx: PositiveInt
    ny: PositiveInt
    nz: PositiveInt
    dx: PositiveFloat
    dy: PositiveFloat
    quic_domain_height: PositiveFloat
    surface_vertical_cell_size: PositiveFloat = 1.
    number_surface_cells: PositiveInt = 5
    stretch_grid_flag: Literal[0, 1, 3] = 3
    custom_dz_array: list[PositiveFloat] = []
    utc_offset: int = 0
    wind_times: list[int] = [int(time.time())]
    sor_iter_max: PositiveInt = 10
    sor_residual_reduction: PositiveInt = 3
    use_diffusion_flag: Literal[0, 1] = 0
    number_diffusion_iterations: PositiveInt = 10
    domain_rotation: float = 0.
    utm_x: float = 0.
    utm_y: float = 0.
    utm_zone_number: PositiveInt = 1
    utm_zone_letter: PositiveInt = 1
    quic_cfd_flag: Literal[0, 1] = 0
    explosive_bldg_flag: Literal[0, 1] = 0
    bldg_array_flag: Literal[0, 1] = 0
    _from_file: bool = False
    _from_file_dz_array: list[PositiveFloat] = []

    @computed_field
    @property
    def dz_array(self) -> list[float]:
        if self._from_file:
            return self._from_file_dz_array
        elif self.stretch_grid_flag == 0:
            return [self.surface_vertical_cell_size] * self.nz
        elif self.stretch_grid_flag == 1:
            return self.custom_dz_array
        elif self.stretch_grid_flag == 3:
            return compute_parabolic_stretched_grid(
                self.surface_vertical_cell_size, self.number_surface_cells,
                self.nz, self.quic_domain_height).tolist()

    @computed_field
    @property
    def vertical_grid_lines(self) -> str:
        """
        Parses the vertical grid stretching flag and dz_array to generate the
        vertical grid as a string for the QU_simparams.inp file.

        Also modifies dz_array if stretch_grid_flag is not 1.
        """
        stretch_grid_func_map = {
            0: self._stretch_grid_flag_0,
            1: self._stretch_grid_flag_1,
            3: self._stretch_grid_flag_3
        }
        return stretch_grid_func_map[self.stretch_grid_flag]()

    @computed_field
    @property
    def wind_time_lines(self) -> str:
        return self._generate_wind_time_lines()

    def _stretch_grid_flag_0(self):
        """
        Generates a uniform vertical grid as a string for the QU_simparams.inp
        file. Adds the uniform grid to dz_array.
        """
        # Create the lines for the uniform grid
        surface_dz_line = (f"{float(self.surface_vertical_cell_size)}\t"
                           f"! Surface DZ [m]")
        number_surface_cells_line = (f"{self.number_surface_cells}\t"
                                     f"! Number of uniform surface cells")

        return f"{surface_dz_line}\n{number_surface_cells_line}"

    def _stretch_grid_flag_1(self):
        """
        Generates a custom vertical grid as a string for the QU_simparams.inp
        file.
        """
        # Verify that dz_array is not empty
        if not self.dz_array:
            raise ValueError("dz_array must not be empty if stretch_grid_flag "
                             "is 1. Please provide a custom_dz_array with nz "
                             "elements or use a different stretch_grid_flag.")

        # Verify that nz is equal to the length of dz_array
        if self.nz != len(self.dz_array):
            raise ValueError(f"nz must be equal to the length of dz_array. "
                             f"{self.nz} != {len(self.dz_array)}")

        # Verify that the first number_surface_cells_line elements of dz_array
        # are equal to the surface_vertical_cell_size
        for dz in self.dz_array[:self.number_surface_cells]:
            if dz != self.surface_vertical_cell_size:
                raise ValueError("The first number_surface_cells_line "
                                 "elements of dz_array must be equal to "
                                 "surface_vertical_cell_size")

        # Write surface vertical cell size line
        surface_dz_line = (f"{float(self.surface_vertical_cell_size)}\t! "
                           f"Surface DZ [m]")

        # Write header line
        header_line = f"! DZ array [m]"

        # Write dz_array lines
        dz_array_lines_list = []
        for dz in self.dz_array:
            dz_array_lines_list.append(f"{float(dz)}")
        dz_array_lines = "\n".join(dz_array_lines_list)

        return f"{surface_dz_line}\n{header_line}\n{dz_array_lines}"

    def _stretch_grid_flag_3(self):
        """
        Generates a vertical grid for stretch_grid_flag 3 as a string for the
        QU_simparams.inp file. Stretch grid flag 3 is a stretching with
        parabolic vertical cell size. Adds the parabolic grid to dz_array.
        """
        # Write surface vertical cell size line
        surface_dz_line = (f"{float(self.surface_vertical_cell_size)}\t! "
                           f"Surface DZ [m]")

        # Write number of surface cells line
        number_surface_cells_line = (f"{self.number_surface_cells}\t! "
                                     f"Number of uniform surface cells")

        # Write header line
        header_line = f"! DZ array [m]"

        # Write dz_array lines
        dz_lines = "\n".join([f"{float(dz)}" for dz in self.dz_array])

        return (f"{surface_dz_line}\n{number_surface_cells_line}\n{header_line}"
                f"\n{dz_lines}")

    def _generate_wind_time_lines(self):
        """
        Parses the utc_offset and wind_step_times to generate the wind times
        as a string for the QU_simparams.inp file.
        """
        # Verify that wind_step_times is not empty
        if not self.wind_times:
            raise ValueError("wind_step_times must not be empty. Please "
                             "provide a wind_step_times with num_wind_steps "
                             "elements or use a different num_wind_steps.")

        # Write number of time increments line
        number_time_increments_line = (f"{len(self.wind_times)}\t"
                                       f"! Number of time increments")

        # Write utc_offset line
        utc_offset_line = f"{self.utc_offset}\t! UTC offset [hours]"

        # Write header line
        header_line = f"! Wind step times [s]"

        # Write wind_step_times lines
        wind_step_times_lines_list = []
        for wind_time in self.wind_times:
            wind_step_times_lines_list.append(f"{wind_time}")
        wind_step_times_lines = "\n".join(wind_step_times_lines_list)

        return "\n".join([number_time_increments_line,
                          utc_offset_line,
                          header_line,
                          wind_step_times_lines])

    @classmethod
    def from_file(cls, directory: str | Path):
        """
        Initializes a QU_Simparams object from a directory containing a
        QU_simparams.inp file.
        """
        if isinstance(directory, str):
            directory = Path(directory)

        with open(directory / "QU_simparams.inp", "r") as f:
            lines = f.readlines()

        # Read QU grid parameters
        nx = int(lines[1].strip().split("!")[0])
        ny = int(lines[2].strip().split("!")[0])
        nz = int(lines[3].strip().split("!")[0])
        dx = float(lines[4].strip().split("!")[0])
        dy = float(lines[5].strip().split("!")[0])

        # Read stretch grid flag
        stretch_grid_flag = int(lines[6].strip().split("!")[0])

        # Read vertical grid lines as function of stretch grid flag
        _from_file_dz_array = []
        custom_dz_array = []
        if stretch_grid_flag == 0:
            surface_vertical_cell_size = float(lines[7].strip().split("!")[0])
            number_surface_cells = int(lines[8].strip().split("!")[0])
            current_line = 9
        elif stretch_grid_flag == 1:
            surface_vertical_cell_size = float(lines[7].strip().split("!")[0])
            number_surface_cells = 5
            for i in range(9, 9 + nz):
                custom_dz_array.append(float(lines[i].strip().split("!")[0]))
            current_line = 9 + nz
        elif stretch_grid_flag == 3:
            surface_vertical_cell_size = float(lines[7].strip().split("!")[0])
            number_surface_cells = int(lines[8].strip().split("!")[0])
            _header = lines[9].strip().split("!")[0]
            for i in range(10, 10 + nz):
                _from_file_dz_array.append(
                    float(lines[i].strip().split("!")[0]))
            current_line = 10 + nz
        else:
            raise ValueError("stretch_grid_flag must be 0, 1, or 3.")

        # Read QU wind parameters
        number_wind_steps = int(lines[current_line].strip().split("!")[0])
        utc_offset = int(lines[current_line + 1].strip().split("!")[0])
        _header = lines[current_line + 2].strip().split("!")[0]
        wind_times = []
        for i in range(current_line + 3, current_line + 3 + number_wind_steps):
            wind_times.append(int(lines[i].strip()))
        current_line = current_line + 3 + number_wind_steps

        # Skip not used parameters
        current_line += 9

        # Read remaining QU parameters
        sor_iter_max = int(lines[current_line].strip().split("!")[0])
        sor_residual_reduction = int(
            lines[current_line + 1].strip().split("!")[0])
        use_diffusion_flag = int(lines[current_line + 2].strip().split("!")[0])
        number_diffusion_iterations = int(
            lines[current_line + 3].strip().split("!")[0])
        domain_rotation = float(lines[current_line + 4].strip().split("!")[0])
        utm_x = float(lines[current_line + 5].strip().split("!")[0])
        utm_y = float(lines[current_line + 6].strip().split("!")[0])
        utm_zone_number = int(lines[current_line + 7].strip().split("!")[0])
        utm_zone_letter = int(lines[current_line + 8].strip().split("!")[0])
        quic_cfd_flag = int(lines[current_line + 9].strip().split("!")[0])
        explosive_bldg_flag = int(
            lines[current_line + 10].strip().split("!")[0])
        bldg_array_flag = int(lines[current_line + 11].strip().split("!")[0])

        return cls(nx=nx, ny=ny, nz=nz, dx=dx, dy=dy,
                   surface_vertical_cell_size=surface_vertical_cell_size,
                   number_surface_cells=number_surface_cells,
                   stretch_grid_flag=stretch_grid_flag,
                   custom_dz_array=custom_dz_array,
                   utc_offset=utc_offset,
                   wind_times=wind_times,
                   sor_iter_max=sor_iter_max,
                   sor_residual_reduction=sor_residual_reduction,
                   use_diffusion_flag=use_diffusion_flag,
                   number_diffusion_iterations=number_diffusion_iterations,
                   domain_rotation=domain_rotation,
                   utm_x=utm_x,
                   utm_y=utm_y,
                   utm_zone_number=utm_zone_number,
                   utm_zone_letter=utm_zone_letter,
                   quic_cfd_flag=quic_cfd_flag,
                   explosive_bldg_flag=explosive_bldg_flag,
                   bldg_array_flag=bldg_array_flag,
                   _from_file=True,
                   _from_file_dz_array=_from_file_dz_array)


class QFire_Advanced_User_Inputs(InputFile):
    """
    Class representing the QFire_Advanced_User_Inputs.inp input file. This file
    contains advanced parameters related to firebrands.

    Attributes
    ----------
    fraction_cells_launch_firebrands : PositiveFloat
        Fraction of cells that could launch firebrand tracers from which
        firebrand tracers will actually be launched [-]. Higher value = more
        firebrand tracers. Recommended value: 0.05
    firebrand_radius_scale_factor : PositiveFloat
        Multiplicative factor used to relate the length scale of the mixing
        (firebrand distribution entrainment length scale) to the initial size
        of the distribution [-]. Higher value = higher growth rate or RT
        (firebrand distribution) with flight time. Recommended value: 40
    firebrand_trajectory_time_step : PositiveInt
        Time step used to determine the firebrand tracer trajectory [s].
        Higher value = less accurate trajectory. Recommended value: 1 s
    firebrand_launch_interval : PositiveInt
        Time interval between launching of firebrand tracers [s]. Higher value =
        less firebrand tracers launched. Recommended value: 10 s
    firebrands_per_deposition : PositiveInt
        Number of firebrand tracers that one firebrand tracer launched
        represents [-]. Recommended value: 500
    firebrand_area_ratio : PositiveFloat
        Multiplicative factor used to relate the cell area and fraction of cells
        from which tracers are launched to initial area represented by one
        firebrand [-].
    minimum_burn_rate_coefficient : PositiveFloat
        Multiplicative factor relating the minimum mass-loss rate that a
        firebrand tracer needs to have to justify continuing to track its
        trajectory to the energy associated with a new ignition [-].
    max_firebrand_thickness_fraction : PositiveFloat
        Multiplicative factor relating the thickness of launched firebrand
        tracer to maximum loftable firebrand thickness [-].
    firebrand_germination_delay : PositiveInt
        Time after a firebrand has landed at which a fire is started [s]
    vertical_velocity_scale_factor : PositiveFloat
        Maximum value of the multiplicative factor of the vertical velocity
        experienced by a firebrand = 1/(fraction of the QUIC-URB on fire) [-]
    minimum_firebrand_ignitions : PositiveInt
        Minimum number of ignitions to be sampled in a position where a
        firebrand lands [-]
    maximum_firebrand_ignitions : PositiveInt
        Maximum number of ignitions sampled at positions distributed within RT
        around where a firebrand tracer lands [-]
    minimum_landing_angle : PositiveFloat
        Minimum value considered for the angle between the trajectory of the
        firebrand when it hits the ground and horizontal [rad]
    maximum_firebrand_thickness : PositiveFloat
        Maximum firebrand's thickness [m]
    """
    name: str = Field("QFire_Advanced_User_Inputs", frozen=True)
    _extension: str = ".inp"
    fraction_cells_launch_firebrands: PositiveFloat = Field(0.05, ge=0, lt=1)
    firebrand_radius_scale_factor: PositiveFloat = Field(40., ge=1)
    firebrand_trajectory_time_step: PositiveInt = 1
    firebrand_launch_interval: PositiveInt = 10
    firebrands_per_deposition: PositiveInt = 500
    firebrand_area_ratio: PositiveFloat = 20.0
    minimum_burn_rate_coefficient: PositiveFloat = 50.0
    max_firebrand_thickness_fraction: PositiveFloat = 0.75
    firebrand_germination_delay: PositiveInt = 180
    vertical_velocity_scale_factor: PositiveFloat = 5.0
    minimum_firebrand_ignitions: PositiveInt = 50
    maximum_firebrand_ignitions: PositiveInt = 100
    minimum_landing_angle: PositiveFloat = Field(0.523598, ge=0, le=np.pi / 2)
    maximum_firebrand_thickness: PositiveFloat = 0.03

    @classmethod
    def from_file(cls, directory: str | Path):
        """
        Initializes a QFire_Advanced_User_Inputs object from a directory
        containing a QFire_Advanced_User_Inputs.inp file.
        """
        if isinstance(directory, str):
            directory = Path(directory)
        with open(directory / "QFire_Advanced_User_Inputs.inp", "r") as f:
            lines = f.readlines()
        return cls(
            fraction_cells_launch_firebrands=float(lines[0].split()[0]),
            firebrand_radius_scale_factor=float(lines[1].split()[0]),
            firebrand_trajectory_time_step=int(lines[2].split()[0]),
            firebrand_launch_interval=int(lines[3].split()[0]),
            firebrands_per_deposition=int(lines[4].split()[0]),
            firebrand_area_ratio=float(lines[5].split()[0]),
            minimum_burn_rate_coefficient=float(lines[6].split()[0]),
            max_firebrand_thickness_fraction=float(lines[7].split()[0]),
            firebrand_germination_delay=int(lines[8].split()[0]),
            vertical_velocity_scale_factor=float(lines[9].split()[0]),
            minimum_firebrand_ignitions=int(lines[10].split()[0]),
            maximum_firebrand_ignitions=int(lines[11].split()[0]),
            minimum_landing_angle=float(lines[12].split()[0]),
            maximum_firebrand_thickness=float(lines[13].split()[0]),
        )


class QUIC_fire(InputFile):
    """
    Class representing the QUIC_fire.inp input file. This file
    contains the parameters relating to the fire simulation and
    outputs.

    Parameters
    ----------
    nz : int
        Number of fire grid cells in the z-direction.
    time_now : int
        When the fire is ignited in Unix Epoch time (integer seconds since
        1970/1/1 00:00:00). Must be greater or equal to the time of the first
        wind
    sim_time : int
        Total simulation time for the fire [s]
    out_time_fire : PositiveInt
        After how many fire time steps to print out fire-related files (excluding emissions and radiation)
    out_time_wind : PositiveInt
        After how many quic updates to print out wind-related files
    out_time_emis_rad : PositiveInt
        After how many fire time steps to average emissions and radiation
    out_time_wind_avg : PositiveInt
        After how many quic updates to print out averaged wind-related files
    fire_flag : int
        Fire flag, 1 = run fire; 0 = no fire
    random_seed : int
        Random number generator, -1: use time and date, any other integer > 0
        is used as the seed
    fire_time_step : int
        time step for the fire simulation [s]
    quic_time_step : int
        Number of fire time steps done before updating the quic wind field
        (integer, >= 1)
    stretch_grid_flag : int
        Vertical stretching flag: 0 = uniform dz, 1 = custom
    file_path : str
        Path to files defining fuels, ignitions, and topography, with file
        separator at the end. Defaults to "", indicating files are in the same directory as all other input files
    dz : int
        Cell size in the z-direction [m] of the fire grid. Recommended value: 1m
    dz_array : list[float]
        custom dz, one dz per line must be specified, from the ground to the
        top of the domain
    fuel_flag : int
        Flag for fuel inputs:
            - density
            - moisture
            - height
        1 = uniform; 2 = provided thru QF_FuelDensity.inp, 3 = Firetech files
        for quic grid, 4 = Firetech files for different grid
        (need interpolation)
    fuel_density : PositiveFloat
        Fuel density (kg/m3)
    fuel_moisture : PositiveFloat
        Fuel moisture = mass of water/mass of dry fuel
    fuel_height : PositiveFloat
        Fuel height of surface layer (m)
    ignition_type: IgnitionType
        Ignitions shape or source. See ignitions module.
    ignitions_per_cell: int
        Number of ignition per cell of the fire model. Recommended max value
        of 100
    firebrand_flag : int
        Firebrand flag, 0 = off; 1 = on. Recommended value = 0 ; firebrands
        are untested for small scale problems
    auto_kill : int
        Kill if the fire is out and there are no more ignitions or firebrands
        (0 = no, 1 = yes)
    eng_to_atm_out : int
        Output flag [0, 1]: gridded energy-to-atmosphere
        (3D fire grid + extra layers)
    react_rate_out : int
        Output flag [0, 1]: compressed array reaction rate (fire grid)
    fuel_dens_out : int
        Output flag [0, 1]: compressed array fuel density (fire grid)
    QF_wind_out : int
        Output flag [0, 1]: gridded wind (u,v,w,sigma) (3D fire grid)
    QU_wind_inst_out : int
        Output flag [0, 1]: gridded QU winds with fire effects, instantaneous
        (QUIC-URB grid)
    QU_wind_avg_out : int
        Output flag [0, 1]: gridded QU winds with fire effects, averaged
        (QUIC-URB grid)
    fuel_moist_out : int
        Output flag [0, 1]: compressed array fuel moisture (fire grid)
    mass_burnt_out : int
        Output flag [0, 1]: vertically-integrated % mass burnt (fire grid)
    firebrand_out : int
        Output flag [0, 1]: firebrand trajectories. Must be 0 when firebrand
        flag is 0
    emissions_out : int
        Output flag [0, 5]: compressed array emissions (fire grid):
            0 = do not output any emission related variables
            1 = output emissions files and simulate CO in QUIC-SMOKE
            2 = output emissions files and simulate PM2.5 in QUIC- SMOKE
            3 = output emissions files and simulate both CO and PM2.5 in
                QUIC-SMOKE
            4 = output emissions files but use library approach in QUIC-SMOKE
            5 = output emissions files and simulate both water in QUIC-SMOKE
    radiation_out : int
        Output flag [0, 1]: gridded thermal radiation (fire grid)
    intensity_out : int
        Output flag [0, 1]: surface fire intensity at every fire time step
    """
    name: str = "QUIC_fire"
    _extension: str = ".inp"
    nz: PositiveInt
    time_now: PositiveInt
    sim_time: PositiveInt
    out_time_fire: PositiveInt = 30
    out_time_wind: PositiveInt = 30
    out_time_emis_rad: PositiveInt = 30
    out_time_wind_avg: PositiveInt = 30
    ignition_type: IgnitionType = IgnitionType(ignition_flag=6)
    fire_flag: Literal[0, 1] = 1
    random_seed: int = Field(ge=-1, default = -1)
    fire_time_step: PositiveInt = 1
    quic_time_step: PositiveInt = 1
    stretch_grid_flag: Literal[0, 1] = 0
    dz: PositiveInt = 1
    dz_array: list[PositiveFloat] = []
    fuel_flag: Literal[1, 2, 3, 4] = 3
    fuel_density: PositiveFloat | None = None
    fuel_moisture: PositiveFloat | None = None
    fuel_height: PositiveFloat | None = None
    ignitions_per_cell: PositiveInt = 2
    firebrand_flag: Literal[0, 1] = 0
    auto_kill: Literal[0, 1] = 1
    # Output flags
    eng_to_atm_out: Literal[0, 1] = 1
    react_rate_out: Literal[0, 1] = 0
    fuel_dens_out: Literal[0, 1] = 1
    QF_wind_out: Literal[0, 1] = 1
    QU_wind_inst_out: Literal[0, 1] = 1
    QU_wind_avg_out: Literal[0, 1] = 0
    fuel_moist_out: Literal[0, 1] = 1
    mass_burnt_out: Literal[0, 1] = 1
    firebrand_out: Literal[0, 1] = 0
    emissions_out: Literal[0, 1, 2, 3, 4, 5] = 0
    radiation_out: Literal[0, 1] = 0
    intensity_out: Literal[0, 1] = 0

    @field_validator('random_seed')
    @classmethod
    def validate_random_seed(cls, v: int) -> int:
        if v == 0: raise ValueError(f"QUIC_fire.inp: random_seed must be not be 0")
        return v

    @computed_field
    @property
    def stretch_grid_input(self) -> str:
        """
        Writes a custom stretch grid to QUIC_fire.inp, if provided.
        """
        if self.stretch_grid_flag == 1:
            # Verify that dz_array is not empty
            if not self.dz_array:
                raise ValueError(
                    "dz_array must not be empty if stretch_grid_flag "
                    "is 1. Please provide a dz_array with nz elements"
                    " or use a different stretch_grid_flag.")

            # Verify that nz is equal to the length of dz_array
            if self.nz != len(self.dz_array):
                raise ValueError(f"nz must be equal to the length of dz_array. "
                                 f"{self.nz} != {len(self.dz_array)}")

            # Write dz_array lines
            dz_array_lines_list = []
            for dz in self.dz_array:
                dz_array_lines_list.append(f"{float(dz)}")
            dz_array_lines = "\n".join(dz_array_lines_list)

            return f"{dz_array_lines}\n"
        else:
            return str(self.dz)

    @computed_field
    @property
    def ignition_lines(self) -> str:
        return str(self.ignition_type)

    @computed_field
    @property
    def fuel_lines(self) -> str:
        flag_line = (f" 1 = uniform; "
                     f"2 = provided thru QF_FuelMoisture.inp, 3 = Firetech"
                     f" files for quic grid, 4 = Firetech files for "
                     f"different grid (need interpolation)")
        fuel_density_flag_line = f"{self.fuel_flag}\t! fuel density flag:" + flag_line
        fuel_moist_flag_line = f"\n{self.fuel_flag}\t! fuel moisture flag:" + flag_line
        fuel_height_flag_line = f"\n{self.fuel_flag}\t! fuel height flag:" + flag_line
        if self.fuel_flag == 1:
            try:
                assert self.fuel_density is not None
                assert self.fuel_moisture is not None
                assert self.fuel_height is not None
            except AssertionError:
                raise ValueError(
                    "fuel_params: FuelInputs class must have values for fuel_density, fuel_moisture, and fuel_height")
            fuel_dens_line = f"\n{self.fuel_density}"
            fuel_moist_line = f"\n{self.fuel_moisture}"
            fuel_height_line = f"\n{self.fuel_height}"
            return fuel_density_flag_line + fuel_dens_line + fuel_moist_flag_line + fuel_moist_line + fuel_height_flag_line + fuel_height_line
        return fuel_density_flag_line + fuel_moist_flag_line

    @classmethod
    def from_file(cls, directory: str | Path):
        """
        Initializes a QUIC_fire object from a directory containing a
        QUIC_Fire.inp file.
        """
        if isinstance(directory, str):
            directory = Path(directory)

        with open(directory / "QUIC_fire.inp", "r") as f:
            lines = f.readlines()

        # Read fire flag and random seed
        fire_flag = int(lines[0].strip().split("!")[0])
        random_seed = int(lines[1].strip().split("!")[0])

        # Read fire times
        time_now = int(lines[3].strip().split("!")[0])
        sim_time = int(lines[4].strip().split("!")[0])
        fire_time_step = int(lines[5].strip().split("!")[0])
        quic_time_step = int(lines[6].strip().split("!")[0])
        out_time_fire = int(lines[7].strip().split("!")[0])
        out_time_wind = int(lines[8].strip().split("!")[0])
        out_time_emis_rad = int(lines[9].strip().split("!")[0])
        out_time_wind_avg = int(lines[10].strip().split("!")[0])

        # Read fire grid parameters
        nz = int(lines[12].strip().split("!")[0])
        stretch_grid_flag = int(lines[13].strip().split("!")[0])
        dz_array = []
        if stretch_grid_flag == 0:
            dz = int(lines[14].strip().split("!")[0])
            current_line = 15
        else:
            for i in range(14, 14 + len(nz)):
                try:
                    float(lines[i].strip())
                except ValueError:
                    print(
                        "QUIC_fire.inp: dz input value is not a float. Does the number of dz inputs match nz?")
                dz_array.append(float(lines[i].strip()))
            current_line = 15 + len(nz)

        current_line += 4  # skip unused lines

        # Read fuel inputs
        # current_line = ! FUEL
        current_line += 1  # header
        fuel_flag = int(lines[current_line].strip().split("!")[0])
        if fuel_flag == 1:
            fuel_density = float(lines[current_line + 1].strip())
            moisture_flag = int(lines[current_line + 2].strip().split("!")[0])
            fuel_moisture = float(lines[current_line + 3].strip())
            height_flag = int(lines[current_line + 4].strip().split("!")[0])
            fuel_height = float(lines[current_line + 5].strip())
            if moisture_flag != fuel_flag or height_flag != fuel_flag:
                raise ValueError(
                    "QUIC_fire.inp: Fuel moisture and fue height flags must match fuel density flag")
            current_line += 6
        else:
            fuel_density = None
            fuel_moisture = None
            fuel_height = None
            current_line += 2

            # Read ignition inputs
        # current_line = ! IGNITION LOCATIONS
        current_line += 1  # header
        ignition_flag = int(lines[current_line].strip().split("!")[0])
        add_lines = {1: 4, 2: 6, 3: 5, 4: 0, 5: 0, 6: 0, 7: 0}
        add = add_lines.get(ignition_flag)
        ignition_params = []
        current_line += 1
        for i in range(current_line, current_line + add):
            ignition_params.append(int(lines[i].strip().split("!")[0]))
        if ignition_flag == 1:
            x_min, y_min, x_length, y_length = ignition_params
            ignition_type = RectangleIgnition(x_min, y_min, x_length, y_length)
        elif ignition_flag == 2:
            x_min, y_min, x_length, y_length, x_width, y_width = ignition_params
            ignition_type = SquareRingIgnition(x_min, y_min, x_length, y_length,
                                               x_width, y_width)
        elif ignition_flag == 3:
            x_min, y_min, x_length, y_length, ring_width = ignition_params
            ignition_type = CircularRingIgnition(x_min, y_min, x_length,
                                                 y_length, ring_width)
        elif ignition_flag == 6:
            ignition_type = IgnitionType(ignition_flag=6)
        current_line += add
        ignitions_per_cell = int(lines[current_line].strip().split("!")[0])
        current_line += 1

        # Read firebrands
        # current_line = ! FIREBRANDS
        current_line += 1  # header
        firebrand_flag = int(lines[current_line].strip().split("!")[0])
        current_line += 1

        # Read output flags
        # current_line = !OUTPUT_FILES
        eng_to_atm_out = int(lines[current_line + 1].strip().split("!")[0])
        react_rate_out = int(lines[current_line + 2].strip().split("!")[0])
        fuel_dens_out = int(lines[current_line + 3].strip().split("!")[0])
        QF_wind_out = int(lines[current_line + 4].strip().split("!")[0])
        QU_wind_inst_out = int(lines[current_line + 5].strip().split("!")[0])
        QU_wind_avg_out = int(lines[current_line + 6].strip().split("!")[0])
        # ! Output plume trajectories
        fuel_moist_out = int(lines[current_line + 8].strip().split("!")[0])
        mass_burnt_out = int(lines[current_line + 9].strip().split("!")[0])
        firebrand_out = int(lines[current_line + 10].strip().split("!")[0])
        emissions_out = int(lines[current_line + 11].strip().split("!")[0])
        radiation_out = int(lines[current_line + 12].strip().split("!")[0])
        intensity_out = int(lines[current_line + 13].strip().split("!")[0])
        # ! AUTOKILL
        auto_kill = int(lines[current_line + 15].strip().split("!")[0])

        return cls(fire_flag=fire_flag,
                   random_seed=random_seed,
                   time_now=time_now,
                   sim_time=sim_time,
                   fire_time_step=fire_time_step,
                   quic_time_step=quic_time_step,
                   out_time_fire = out_time_fire,
                   out_time_wind = out_time_wind,
                   out_time_emis_rad = out_time_emis_rad,
                   out_time_wind_avg = out_time_wind_avg,
                   nz=nz,
                   stretch_grid_flag=stretch_grid_flag,
                   dz=dz,
                   dz_array=dz_array,
                   fuel_flag=fuel_flag,
                   fuel_density = fuel_density,
                   fuel_moisture = fuel_moisture,
                   fuel_height = fuel_height,
                   ignition_type=ignition_type,
                   ignitions_per_cell=ignitions_per_cell,
                   firebrand_flag=firebrand_flag,
                   eng_to_atm_out=eng_to_atm_out,
                   react_rate_out=react_rate_out,
                   fuel_dens_out=fuel_dens_out,
                   QF_wind_out=QF_wind_out,
                   QU_wind_inst_out=QU_wind_inst_out,
                   QU_wind_avg_out=QU_wind_avg_out,
                   fuel_moist_out=fuel_moist_out,
                   mass_burnt_out=mass_burnt_out,
                   firebrand_out=firebrand_out,
                   emissions_out=emissions_out,
                   radiation_out=radiation_out,
                   intensity_out=intensity_out,
                   auto_kill=auto_kill)


class QFire_Bldg_Advanced_User_Inputs(InputFile):
    """
    Class representing the QFire_Bldg_Advanced_User_Inputs.inp input file. This
    file contains advanced parameters related to buildings and fuel.

    Attributes
    ----------
    convert_buildings_to_fuel_flag : int
        Flag to convert QUIC-URB buildings to fuel. 0 = do not convert,
        1 = convert. Recommended value: 0.
    building_fuel_density : PositiveFloat
        Thin fuel density within buildings if no fuel is specified and buildings
        are converted to fuel. Higher value = more fuel. Recommended value: 0.5.
        Units: [kg/m^3]
    building_attenuation_coefficient : PositiveFloat
        Attenuation coefficient within buildings if buildings are converted to
        fuel. Higher value = more drag. Recommended value: 2.
    building_surface_roughness : PositiveFloat
        Surface roughness within buildings if buildings are converted to fuel.
        Higher value = lower wind speed. Recommended value: 0.01 m. Units: [m]
    convert_fuel_to_canopy_flag : int
        Flag to convert fuel to canopy for winds. 0 = do not convert,
        1 = convert. Recommended value: 1.
    update_canopy_winds_flag : int
        Flag to update canopy winds when fuel is consumed. 0 = do not update,
        1 = update. Recommended value: 1.
    fuel_attenuation_coefficient : PositiveFloat
        Attenuation coefficient within fuel for the wind profile. Higher
        value = more drag. Recommended value: 1.
    fuel_surface_roughness : PositiveFloat
        Surface roughness within fuel. Higher value = lower wind speed.
        Recommended value: 0.1 m. Units: [m]
        """
    name: str = Field("QFire_Bldg_Advanced_User_Inputs", frozen=True)
    _extension: str = ".inp"
    convert_buildings_to_fuel_flag: Literal[0, 1] = 0
    building_fuel_density: PositiveFloat = Field(0.5, ge=0)
    building_attenuation_coefficient: PositiveFloat = Field(2.0, ge=0)
    building_surface_roughness: PositiveFloat = Field(0.01, ge=0)
    convert_fuel_to_canopy_flag: Literal[0, 1] = 1
    update_canopy_winds_flag: Literal[0, 1] = 1
    fuel_attenuation_coefficient: PositiveFloat = Field(1.0, ge=0)
    fuel_surface_roughness: PositiveFloat = Field(0.1, ge=0)

    @classmethod
    def from_file(cls, directory: str | Path):
        """
        Initializes a QFire_Bldg_Advanced_User_Inputs object from a directory
        containing a QFire_Bldg_Advanced_User_Inputs.inp file.
        """
        if isinstance(directory, str):
            directory = Path(directory)
        with open(directory / "QFire_Bldg_Advanced_User_Inputs.inp", "r") as f:
            lines = f.readlines()
        return cls(
            convert_buildings_to_fuel_flag=int(lines[0].split()[0]),
            building_fuel_density=float(lines[1].split()[0]),
            building_attenuation_coefficient=float(lines[2].split()[0]),
            building_surface_roughness=float(lines[3].split()[0]),
            convert_fuel_to_canopy_flag=int(lines[4].split()[0]),
            update_canopy_winds_flag=int(lines[5].split()[0]),
            fuel_attenuation_coefficient=float(lines[6].split()[0]),
            fuel_surface_roughness=float(lines[7].split()[0]),
        )


class QFire_Plume_Advanced_User_Inputs(InputFile):
    """
    Class representing the QFire_Plume_Advanced_User_Inputs.inp input file.
    This file contains advanced parameters related to modeling buoyant plumes.

    Attributes
    ----------
    max_plumes_per_timestep : PositiveInt
        Maximum number of plumes allowed at each time step. Higher values slow
        down the simulation. Default value: 150,000. Recommended range:
        50,000 - 500,000.
    min_plume_updraft_velocity : PositiveFloat
        Minimum plume updraft velocity [m/s]. If plume velocity drops below this
        value, the plume is removed. Higher values reduce number of plumes.
        Default value: 0.1 m/s.
    max_plume_updraft_velocity : PositiveFloat
        Maximum allowed plume updraft velocity [m/s]. Default value: 100 m/s.
    min_velocity_ratio : PositiveFloat
        Minimum ratio between plume updraft velocity and wind speed. If ratio
        drops below this value, plume is removed. Higher values reduce plumes.
        Default value: 0.1.
    brunt_vaisala_freq_squared : NonNegativeFloat
        Inverse of the Brunt-Vaisala frequency squared [1/s^2], a measure of
        atmospheric stability. Default value: 0 1/s^2.
    creeping_flag : Literal[0, 1]
        Flag to enable (1) or disable (0) fire spread by creeping.
        Default value: 1.
    adaptive_timestep_flag : Literal[0, 1]
        Enable (1) or disable (0) adaptive time stepping. Adaptive time stepping
        improves accuracy but increases simulation time. Default value: 0.
    plume_timestep : PositiveFloat
        Time step [s] used to compute buoyant plume trajectories. Higher values
        reduce accuracy. Default value: 1s.
    sor_option_flag : Literal[0, 1]
        SOR solver option. 0 = standard SOR, 1 = memory SOR. Default value: 1.
    sor_alpha_plume_center : PositiveFloat
        SOR alpha value at plume centerline. Higher values reduce influence of
        plumes on winds. Default value: 10.
    sor_alpha_plume_edge : PositiveFloat
        SOR alpha value at plume edge. Higher values reduce influence of plumes
        on winds. Default value: 1.
        max_plume_merging_angle : PositiveFloat
        Maximum angle [degrees] between plumes to determine merging eligibility.
        Higher values increase plume merging. Default value: 30 degrees.
    max_plume_overlap_fraction : PositiveFloat
        Maximum fraction of smaller plume trajectory overlapped by larger plume
        to be considered for merging. Higher values increase merging.
    plume_to_grid_updrafts_flag : Literal[0, 1]
        Method to map plume updrafts to grid. 0 = new method, 1 = old method.
        New method improves accuracy. Default value: 1. New method takes longer,
        but is needed if smoke is simulated afterwards.
    max_points_along_plume_edge : PositiveInt
        Maximum points to sample along grid cell edge for new plume-to-grid
        method. Default value: 10.
    plume_to_grid_intersection_flag : Literal[0, 1]
        Scheme to sum plume-to-grid updrafts when multiple plumes intersect a
        grid cell. 0 = cube method, 1 = max value method. Default value: 1.
    """
    name: str = Field("QFire_Plume_Advanced_User_Inputs", frozen=True)
    _extension: str = ".inp"
    max_plumes_per_timestep: PositiveInt = Field(150000, gt=0)
    min_plume_updraft_velocity: PositiveFloat = Field(0.1, gt=0)
    max_plume_updraft_velocity: PositiveFloat = Field(100., gt=0)
    min_velocity_ratio: PositiveFloat = Field(0.1, gt=0)
    brunt_vaisala_freq_squared: NonNegativeFloat = Field(0., ge=0)
    creeping_flag: Literal[0, 1] = 1
    adaptive_timestep_flag: Literal[0, 1] = 0
    plume_timestep: PositiveFloat = Field(1., gt=0)
    sor_option_flag: Literal[0, 1] = 1
    sor_alpha_plume_center: PositiveFloat = Field(10., gt=0)
    sor_alpha_plume_edge: PositiveFloat = Field(1., gt=0)
    max_plume_merging_angle: PositiveFloat = Field(30., gt=0, le=180)
    max_plume_overlap_fraction: PositiveFloat = Field(0.7, gt=0, le=1)
    plume_to_grid_updrafts_flag: Literal[0, 1] = 1
    max_points_along_plume_edge: PositiveInt = Field(10, ge=1, le=100)
    plume_to_grid_intersection_flag: Literal[0, 1] = 1

    @classmethod
    def from_file(cls, directory: str | Path):
        if isinstance(directory, str):
            directory = Path(directory)

        with open(directory / "QFire_Plume_Advanced_User_Inputs.inp", "r") as f:
            lines = f.readlines()

        return cls(
            max_plumes_per_timestep=int(lines[0].split()[0]),
            min_plume_updraft_velocity=float(lines[1].split()[0]),
            max_plume_updraft_velocity=float(lines[2].split()[0]),
            min_velocity_ratio=float(lines[3].split()[0]),
            brunt_vaisala_freq_squared=float(lines[4].split()[0]),
            creeping_flag=int(lines[5].split()[0]),
            adaptive_timestep_flag=int(lines[6].split()[0]),
            plume_timestep=float(lines[7].split()[0]),
            sor_option_flag=int(lines[8].split()[0]),
            sor_alpha_plume_center=float(lines[9].split()[0]),
            sor_alpha_plume_edge=float(lines[10].split()[0]),
            max_plume_merging_angle=float(lines[11].split()[0]),
            max_plume_overlap_fraction=float(lines[12].split()[0]),
            plume_to_grid_updrafts_flag=int(lines[13].split()[0]),
            max_points_along_plume_edge=int(lines[14].split()[0]),
            plume_to_grid_intersection_flag=int(lines[15].split()[0]),
        )

<<<<<<< HEAD

class Sensor1(InputFile):
    """
    Class representing the sensor1.inp input file.
    This file contains information on winds, and serves as the
    primary source for wind speed(s) and direction(s)

    Attributes
    ----------
    time_now : PositiveInt
        Begining of time step in Unix Epoch time (integer seconds since
        1970/1/1 00:00:00). Must match time at beginning of fire
        (QU_Simparams.inp and QUIC_fire.inp)
    sensor_height : PositiveFloat
        Wind measurement height (m). Default is 6.1m (20ft)
    wind_speed : PositiveFloat
        Wind speed (m/s)
    wind_direction : NonNegativeInt < 360
        Wind direction (degrees). Use 0° for North
    """
    name: str = "sensor1"
    _extension: str = ".inp"
    time_now: PositiveInt
    sensor_height: PositiveFloat = 6.1  # 20ft
    wind_speed: PositiveFloat
    wind_direction: NonNegativeInt = Field(lt=360)

    @computed_field
    @property
    def wind_lines(self) -> str:
        """
        This is meant to support wind shifts in the future.
        This computed field could be altered to reproduce the lines below
        for a series of times, speeds, and directions.
        """
        return (f"{self.time_now} !Begining of time step in Unix Epoch time"
                f"(integer seconds since 1970/1/1 00:00:00)\n"
                f"1 !site boundary layer flag (1 = log, 2 = exp, 3 = urban "
                f"canopy, 4 = discrete data points)\n"
                f"0.1 !site zo\n"
                f"0. ! 1/L (default = 0)\n"
                f"!Height (m),Speed	(m/s), Direction (deg relative to true N)\n"
                f"{self.sensor_height} {self.wind_speed} {self.wind_direction}")
=======
      
class RuntimeAdvancedUserInputs(InputFile):
    """
    Class representing the Runtime_Advanced_User_Inputs.inp input file.
    This file contains advanced parameters related to computer memory usage.

    Attributes
    ----------
    num_cpus : PositiveInt
        Maximum number of CPU to use. Do not exceed 8. Use 1 for ensemble 
        simulations.
    use_acw : Literal[0,1]
        Use Adaptive Computation Window (0=Disabled 1=Enabled)
    """
    name: str = "Runtime_Advanced_User_Inputs"
    _extension: str = ".inp"
    num_cpus: PositiveInt = Field(le=8, default=8)
    use_acw: Literal[0, 1] = 0
>>>>>>> baf48e9b

    @classmethod
    def from_file(cls, directory: str | Path):
        if isinstance(directory, str):
            directory = Path(directory)
<<<<<<< HEAD
        with open(directory / "sensor1.inp", "r") as f:
            lines = f.readlines()
        return cls(
            time_now=int(lines[6].strip().split("!")[0]),
            sensor_height=float(lines[11].split(" ")[0]),
            wind_speed=float(lines[11].split(" ")[1]),
            wind_direction=int(lines[11].split(" ")[2])
        )
=======

        with open(directory / "Runtime_Advanced_User_Inputs.inp", "r") as f:
            lines = f.readlines()

        return cls(
            num_cpus=int(lines[0].strip().split("!")[0]),
            use_acw=int(lines[1].strip().split("!")[0])
        )
      
      
class QU_movingcoords(InputFile):
    """
    Class representing the QU_movingcoords.inp input file.
    This is a QUIC legacy file that is not modified for QUIC-Fire use.
    """
    name: str = "QU_movingcoords"
    _extension: str = ".inp"

    @classmethod
    def from_file(cls, directory: str | Path):
        if isinstance(directory, str):
            directory = Path(directory)

        with open(directory / "QU_movingcoords.inp", "r") as f:
            lines = f.readlines()

        if int(lines[1].strip().split("!")[0]) == 1:
            print("WARNING: QU_movingcoords.inp: Moving coordinates flag == 1 not supported.")
        
        return cls()
  
  
  class QP_buildout(InputFile):
    """
    Class representing the QU_buildout.inp input file.
    This is a QUIC legacy file that is not modified for QUIC-Fire use.
    """
    name: str = "QP_buildout"
    _extension: str = ".inp"

    @classmethod
    def from_file(cls, directory: str | Path):
        if isinstance(directory, str):
            directory = Path(directory)

        with open(directory / "QP_buildout.inp", "r") as f:
            lines = f.readlines()
        
        if int(lines[0].strip().split("!")[0]) == 1:
            print("WARNING: QP_buildout.inp: number of buildings will be set to 0.")
        if int(lines[1].strip().split("!")[0]) == 1:
            print("WARNING: QP_buildout.inp: number of vegetative canopies will be set to 0.")
        
        return cls()
>>>>>>> baf48e9b
<|MERGE_RESOLUTION|>--- conflicted
+++ resolved
@@ -1328,7 +1328,6 @@
             plume_to_grid_intersection_flag=int(lines[15].split()[0]),
         )
 
-<<<<<<< HEAD
 
 class Sensor1(InputFile):
     """
@@ -1372,32 +1371,11 @@
                 f"0. ! 1/L (default = 0)\n"
                 f"!Height (m),Speed	(m/s), Direction (deg relative to true N)\n"
                 f"{self.sensor_height} {self.wind_speed} {self.wind_direction}")
-=======
-      
-class RuntimeAdvancedUserInputs(InputFile):
-    """
-    Class representing the Runtime_Advanced_User_Inputs.inp input file.
-    This file contains advanced parameters related to computer memory usage.
-
-    Attributes
-    ----------
-    num_cpus : PositiveInt
-        Maximum number of CPU to use. Do not exceed 8. Use 1 for ensemble 
-        simulations.
-    use_acw : Literal[0,1]
-        Use Adaptive Computation Window (0=Disabled 1=Enabled)
-    """
-    name: str = "Runtime_Advanced_User_Inputs"
-    _extension: str = ".inp"
-    num_cpus: PositiveInt = Field(le=8, default=8)
-    use_acw: Literal[0, 1] = 0
->>>>>>> baf48e9b
 
     @classmethod
     def from_file(cls, directory: str | Path):
         if isinstance(directory, str):
             directory = Path(directory)
-<<<<<<< HEAD
         with open(directory / "sensor1.inp", "r") as f:
             lines = f.readlines()
         return cls(
@@ -1406,8 +1384,30 @@
             wind_speed=float(lines[11].split(" ")[1]),
             wind_direction=int(lines[11].split(" ")[2])
         )
-=======
-
+
+      
+class RuntimeAdvancedUserInputs(InputFile):
+    """
+    Class representing the Runtime_Advanced_User_Inputs.inp input file.
+    This file contains advanced parameters related to computer memory usage.
+
+    Attributes
+    ----------
+    num_cpus : PositiveInt
+        Maximum number of CPU to use. Do not exceed 8. Use 1 for ensemble 
+        simulations.
+    use_acw : Literal[0,1]
+        Use Adaptive Computation Window (0=Disabled 1=Enabled)
+    """
+    name: str = "Runtime_Advanced_User_Inputs"
+    _extension: str = ".inp"
+    num_cpus: PositiveInt = Field(le=8, default=8)
+    use_acw: Literal[0, 1] = 0
+    
+    @classmethod
+    def from_file(cls, directory: str | Path):
+        if isinstance(directory, str):
+            directory = Path(directory)
         with open(directory / "Runtime_Advanced_User_Inputs.inp", "r") as f:
             lines = f.readlines()
 
@@ -1460,5 +1460,4 @@
         if int(lines[1].strip().split("!")[0]) == 1:
             print("WARNING: QP_buildout.inp: number of vegetative canopies will be set to 0.")
         
-        return cls()
->>>>>>> baf48e9b
+        return cls()