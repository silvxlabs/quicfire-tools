"""
QUIC-Fire Tools Simulation Input Module
"""
from __future__ import annotations

# Internal Imports
from quicfire_tools.utils import compute_parabolic_stretched_grid
from quicfire_tools.ignitions import (IgnitionType, RectangleIgnition,
                                      SquareRingIgnition,
                                      CircularRingIgnition)

# Core Imports
import json
import time
import importlib.resources
from pathlib import Path
from typing import Literal
from string import Template

# External Imports
import numpy as np
from pydantic import (BaseModel, Field, NonNegativeInt, PositiveInt,
                      PositiveFloat, NonNegativeFloat, computed_field, field_validator)

DOCS_PATH = importlib.resources.files('quicfire_tools').joinpath(
    'inputs').joinpath("documentation")
TEMPLATES_PATH = importlib.resources.files('quicfire_tools').joinpath(
    'inputs').joinpath("templates")


class SimulationInputs:
    _required_inputs = []

    def __init__(self, input_files: list):
        # Initialize a dictionary of input files
        self._inputs = {i.name: i for i in input_files}

        # Validate that all required input files are present
        for required_input in self._required_inputs:
            if required_input not in input_files:
                raise ValueError(f"Missing required input file: "
                                 f"{required_input}")

    def list_inputs(self) -> list[str]:
        return list(self._inputs.keys())

    def get_input(self, input_name: str) -> InputFile:
        return self._inputs[input_name]

    def write_inputs(self, directory: str | Path, version: str = "latest"):
        if isinstance(directory, str):
            directory = Path(directory)

        if not directory.exists():
            raise NotADirectoryError(f"{directory} does not exist")

        for input_name in self.list_inputs():
            input_file = self.get_input(input_name)
            input_file.to_file(directory, version=version)

    @classmethod
    def setup_simulation(cls, nx: int, ny: int, fire_nz: int, quic_nz: int,
                         quic_height: float, dx: float, dy: float, dz: float,
                         wind_speed: float, wind_direction: float,
                         simulation_time: int, output_time: int):
        """
        Creates a SimulationInputs object with the minimum required inputs to
        build a QUIC-Fire input file deck and run a simulation.

        Parameters
        ----------
        nx
        ny
        fire_nz
        quic_nz
        quic_height
        dx
        dy
        dz
        wind_speed
        wind_direction
        simulation_time
        output_time

        Returns
        -------
        SimulationInputs
            Class containing the minimum required inputs to build a QUIC-Fire
            input file deck and run a simulation.
        """
        # Initialize default input files
        raster_origin = RasterOrigin()
        qu_bldgs = QU_Buildings()
        qu_fileoptions = QU_Fileoptions()
        qfire_adv_user_input = QFire_Advanced_User_Inputs()
        qfire_bldg_inputs = QFire_Bldg_Advanced_User_Inputs()

        # Initialize input files with required parameters
        qu_simparams = QU_Simparams(nx=nx, ny=ny, nz=quic_nz, dx=dx, dy=dy,
                                    quic_domain_height=quic_height)
        gridlist = Gridlist(n=nx, m=ny, l=fire_nz, dx=dx, dy=dy, dz=dz,
                            aa1=1.0)

        input_files = [raster_origin, qu_bldgs, qu_fileoptions,
                       qfire_adv_user_input, qfire_bldg_inputs, qu_simparams,
                       gridlist]

        return cls(input_files)

    @classmethod
    def from_directory(cls, directory: str | Path):
        if isinstance(directory, str):
            directory = Path(directory)
        input_files = []
        for input_file in cls._required_inputs:
            input_files.append(input_file.from_file(directory))
        return cls(input_files)


class InputFile(BaseModel, validate_assignment=True):
    """
    Base class representing an input file.

    This base class provides a common interface for all input files in order to
    accomplish two main goals:
    1) Return documentation for each parameter in the input file.
    2) Provide a method to write the input file to a specified directory.
    """
    name: str
    _extension: str
    _param_info: dict = None

    @property
    def _filename(self):
        return f"{self.name}{self._extension}"

    @property
    def param_info(self):
        """
        Return a dictionary of parameter information for the input file.
        """
        if self._param_info is None:  # open the file if it hasn't been read in
            with open(DOCS_PATH / f"{self._filename}.json", "r") as f:
                self._param_info = json.load(f)
        return self._param_info

    def list_parameters(self):
        """List all parameters in the input file."""
        return list(self.param_info.keys())

    def get_documentation(self, parameter: str = None):
        """
        Retrieve documentation for a parameter. If no parameter is specified,
        return documentation for all parameters.
        """
        if parameter:
            return self.param_info.get(parameter, {})
        else:
            return self.param_info

    def print_documentation(self, parameter: str = None):
        """
        Print documentation for a parameter. If no parameter is specified,
        print documentation for all parameters.
        """
        if parameter:
            info = self.get_documentation(parameter)
        else:
            info = self.get_documentation()
        for key, value in info.items():
            key = key.replace("_", " ").capitalize()
            print(f"- {key}: {value}")

    def to_dict(self):
        """
        Convert the object to a dictionary, excluding attributes that start
        with an underscore.

        Returns
        -------
        dict
            Dictionary representation of the object.
        """
        # return {attr: value for attr, value in self.__dict__.items()
        #         if not attr.startswith('_')}
        return self.model_dump(exclude={"name", "_extension", "_filename",
                                        "param_info"})

    def to_file(self, directory: Path, version: str = "latest"):
        """
        Write the input file to a specified directory.

        Attributes
        ----------
        directory : Path
            Directory to write the input file to.
        version : str
            Version of the input file to write. Default is "latest".
        """
        if isinstance(directory, str):
            directory = Path(directory)

        template_file_path = TEMPLATES_PATH / version / f"{self._filename}"
        with open(template_file_path, "r") as ftemp:
            src = Template(ftemp.read())

        result = src.substitute(self.to_dict())

        output_file_path = directory / self._filename
        with open(output_file_path, "w") as fout:
            fout.write(result)

    @classmethod
    def from_dict(cls, data: dict):
        return cls(**data)


class Gridlist(InputFile):
    """
    Class representing the gridlist.txt file. This file contains the grid
    information for the QUIC-Fire simulation when canopies are present.

    Attributes
    ----------
    n : int
        Number of cells in the x-direction [-]
    m : int
        Number of cells in the y-direction [-]
    l : int
        Number of cells in the z-direction [-]
    dx : float
        Cell size in the x-direction [m]
    dy : float
        Cell size in the y-direction [m]
    dz : float
        Cell size in the z-direction [m]
    aa1 : float
        Stretching factor for the vertical grid spacing [-]
    """
    name: str = Field("gridlist", frozen=True)
    _extension: str = ""
    n: PositiveInt
    m: PositiveInt
    l: PositiveInt
    dx: PositiveFloat
    dy: PositiveFloat
    dz: PositiveFloat
    aa1: PositiveFloat


class RasterOrigin(InputFile):
    """
    Class representing the rasterorigin.txt file. This file contains the
    coordinates of the south-west corner of the domain in UTM coordinates.

    Attributes
    ----------
    utm_x : float
        UTM-x coordinates of the south-west corner of domain [m]
    utm_y : float
        UTM-y coordinates of the south-west corner of domain [m]
    """
    name: str = Field("rasterorigin", frozen=True)
    _extension: str = ".txt"
    utm_x: NonNegativeFloat = 0.
    utm_y: NonNegativeFloat = 0.

    @classmethod
    def from_file(cls, directory: str | Path):
        """
        Initializes a RasterOrigin object from a directory containing a
        rasterorigin.txt file.
        """
        if isinstance(directory, str):
            directory = Path(directory)
        with open(directory / "rasterorigin.txt", "r") as f:
            lines = f.readlines()
        return cls(utm_x=float(lines[0].split()[0]),
                   utm_y=float(lines[1].split()[0]))


class QU_Buildings(InputFile):
    """
    Class representing the QU_buildings.inp file. This file contains the
    building-related data for the QUIC-Fire simulation. This class is not
    currently used in QUIC-Fire.

    Attributes
    ----------
    wall_roughness_length : float
        Wall roughness length [m]. Must be greater than 0. Default is 0.1.
    number_of_buildings : int
        Number of buildings [-]. Default is 0. Not currently used in QUIC-Fire.
    number_of_polygon_nodes : int
        Number of polygon building nodes [-]. Default is 0. Not currently used
        in QUIC-Fire.
    """
    name: str = Field("QU_buildings", frozen=True)
    _extension: str = ".inp"
    wall_roughness_length: PositiveFloat = 0.1
    number_of_buildings: NonNegativeInt = 0
    number_of_polygon_nodes: NonNegativeInt = 0

    @classmethod
    def from_file(cls, directory: str | Path):
        """
        Initializes a QU_Buildings object from a directory containing a
        QU_buildings.inp file.
        """
        if isinstance(directory, str):
            directory = Path(directory)
        with open(directory / "QU_buildings.inp", "r") as f:
            lines = f.readlines()
        return cls(wall_roughness_length=float(lines[1].split()[0]),
                   number_of_buildings=int(lines[2].split()[0]),
                   number_of_polygon_nodes=int(lines[3].split()[0]))


class QU_Fileoptions(InputFile):
    """
    Class representing the QU_fileoptions.inp file. This file contains
    file output-related options for the QUIC-Fire simulation.

    Attributes
    ----------
    output_data_file_format_flag : int
        Output data file format flag. Values accepted are [1, 2, 3].
        Recommended value 2. 1 - binary, 2 - ASCII, 3 - both.
    non_mass_conserved_initial_field_flag : int
        Flag to write out non-mass conserved initial field file uofield.dat.
        Values accepted are [0, 1]. Recommended value 0. 0 - off, 1 - on.
    initial_sensor_velocity_field_flag : int
        Flag to write out the file uosensorfield.dat. Values accepted are
        [0, 1]. Recommended value 0. 0 - off, 1 - on.
    qu_staggered_velocity_file_flag : int
        Flag to write out the file QU_staggered_velocity.bin. Values accepted
        are [0, 1]. Recommended value 0. 0 - off, 1 - on.
    generate_wind_startup_files_flag : int
        Generate wind startup files for ensemble simulations. Values accepted
        are [0, 1]. Recommended value 0. 0 - off, 1 - on.
    """
    name: str = Field("QU_fileoptions", frozen=True)
    _extension: str = ".inp"
    output_data_file_format_flag: Literal[1, 2, 3] = 2
    non_mass_conserved_initial_field_flag: Literal[0, 1] = 0
    initial_sensor_velocity_field_flag: Literal[0, 1] = 0
    qu_staggered_velocity_file_flag: Literal[0, 1] = 0
    generate_wind_startup_files_flag: Literal[0, 1] = 0

    @classmethod
    def from_file(cls, directory: str | Path):
        """
        Initializes a QU_Fileoptions object from a directory containing a
        QU_fileoptions.inp file.
        """
        if isinstance(directory, str):
            directory = Path(directory)
        with open(directory / "QU_fileoptions.inp", "r") as f:
            lines = f.readlines()
        return cls(output_data_file_format_flag=int(lines[1].split()[0]),
                   non_mass_conserved_initial_field_flag=int(lines[2].split()[0]),
                   initial_sensor_velocity_field_flag=int(lines[3].split()[0]),
                   qu_staggered_velocity_file_flag=int(lines[4].split()[0]),
                   generate_wind_startup_files_flag=int(lines[5].split()[0]))


class QU_Simparams(InputFile):
    """
    Class representing the QU_simparams.inp file. This file contains the
    simulation parameters for the QUIC-Fire simulation.

    nx : int
        Number of cells in the x-direction [-]. Recommended value: > 100
    ny : int
        Number of cells in the y-direction [-]. Recommended value: > 100
    nz : int
        Number of cells in the z-direction [-].
    dx : float
        Cell size in the x-direction [m]. Recommended value: 2 m
    dy : float
        Cell size in the y-direction [m]. Recommended value: 2 m
    quic_domain_height : float
        QUIC domain height [m]. Recommended value: 300 m
    surface_vertical_cell_size : float
        Surface vertical cell size [m].
    number_surface_cells : int
        Number of uniform surface cells [-].
    stretch_grid_flag : int
        Vertical grid stretching flag, values accepted [0, 1, 3]. Default is 3.
        0 - uniform, 1 - custom, 3 - parabolic. If stretch_grid_flag is 0 or 3
        dz_array is computed from nz, surface_vertical_cell_size, and
        number_surface_cells. If stretch_grid_flag is 1, custom_dz_array must
        be provided.
    custom_dz_array : list[float]
        Vertical grid spacing array [m]. Must be provided if stretch_grid_flag
        is 1. If stretch_grid_flag is 0 or 3, dz_array is computed from nz,
        surface_vertical_cell_size, and number_surface_cells.
    utc_offset : int
        Hours difference from UTC (aka UTM) [h]
    wind_times : list[int]
        List of times at which the winds are available in Unix Epoch time
        (integer seconds since 1970/1/1 00:00:00). These are UTC times.
        Defaults to [int(time.time())] if not provided.
    sor_iter_max : int
        Maximum number of iterations of the SOR wind solver. Recommended value:
        10. Default is 10.
    sor_residual_reduction : int
        Residual reduction to assess convergence of the SOR solver (orders of
        magnitude). Recommended value: 3. Default is 3.
    use_diffusion_flag : int
        Use diffusion algorithm: 0 = off, 1 = on. Recommended value: 0.
        Default is 0.
    number_diffusion_iterations : int
        Number of diffusion iterations. Recommended value: 10. Default is 10.
    domain_rotation : float
        Domain rotation relative to true north (clockwise is positive)
        [degrees]. Recommended value: 0 deg. Default is 0.
    utm_x : float
        UTM-x coordinates of the south-west corner of domain [m]. Default is 0.
    utm_y : float
        UTM-y coordinates of the south-west corner of domain [m]. Default is 0.
    utm_zone_number : int
        UTM zone number [-]. Default is 1.
    utm_zone_letter : int
        UTM zone letter (A=1, B=2, ...) [-]. Default is 1.
    quic_cfd_flag : int
        QUIC-CFD flag: 0 = off, 1 = on. Recommended value: 0. Default is 0.
    explosive_bldg_flag : int
        Explosive building damage flag: 0 = off, 1 = on. Recommended value: 0.
        Default is 0.
    bldg_array_flag : int
        Building array flag. 0 = off, 1 = on. Recommended value: 0. Default is
        0.
    """
    name: str = Field("QU_simparams", frozen=True)
    _extension: str = ".inp"
    nx: PositiveInt
    ny: PositiveInt
    nz: PositiveInt
    dx: PositiveFloat
    dy: PositiveFloat
    quic_domain_height: PositiveFloat
    surface_vertical_cell_size: PositiveFloat = 1.
    number_surface_cells: PositiveInt = 5
    stretch_grid_flag: Literal[0, 1, 3] = 3
    custom_dz_array: list[PositiveFloat] = []
    utc_offset: int = 0
    wind_times: list[int] = [int(time.time())]
    sor_iter_max: PositiveInt = 10
    sor_residual_reduction: PositiveInt = 3
    use_diffusion_flag: Literal[0, 1] = 0
    number_diffusion_iterations: PositiveInt = 10
    domain_rotation: float = 0.
    utm_x: float = 0.
    utm_y: float = 0.
    utm_zone_number: PositiveInt = 1
    utm_zone_letter: PositiveInt = 1
    quic_cfd_flag: Literal[0, 1] = 0
    explosive_bldg_flag: Literal[0, 1] = 0
    bldg_array_flag: Literal[0, 1] = 0
    _from_file: bool = False
    _from_file_dz_array: list[PositiveFloat] = []

    @computed_field
    @property
    def dz_array(self) -> list[float]:
        if self._from_file:
            return self._from_file_dz_array
        elif self.stretch_grid_flag == 0:
            return [self.surface_vertical_cell_size] * self.nz
        elif self.stretch_grid_flag == 1:
            return self.custom_dz_array
        elif self.stretch_grid_flag == 3:
            return compute_parabolic_stretched_grid(
                self.surface_vertical_cell_size, self.number_surface_cells,
                self.nz, self.quic_domain_height).tolist()

    @computed_field
    @property
    def vertical_grid_lines(self) -> str:
        """
        Parses the vertical grid stretching flag and dz_array to generate the
        vertical grid as a string for the QU_simparams.inp file.

        Also modifies dz_array if stretch_grid_flag is not 1.
        """
        stretch_grid_func_map = {
            0: self._stretch_grid_flag_0,
            1: self._stretch_grid_flag_1,
            3: self._stretch_grid_flag_3
        }
        return stretch_grid_func_map[self.stretch_grid_flag]()

    @computed_field
    @property
    def wind_time_lines(self) -> str:
        return self._generate_wind_time_lines()

    def _stretch_grid_flag_0(self):
        """
        Generates a uniform vertical grid as a string for the QU_simparams.inp
        file. Adds the uniform grid to dz_array.
        """
        # Create the lines for the uniform grid
        surface_dz_line = (f"{float(self.surface_vertical_cell_size)}\t"
                           f"! Surface DZ [m]")
        number_surface_cells_line = (f"{self.number_surface_cells}\t"
                                     f"! Number of uniform surface cells")

        return f"{surface_dz_line}\n{number_surface_cells_line}"

    def _stretch_grid_flag_1(self):
        """
        Generates a custom vertical grid as a string for the QU_simparams.inp
        file.
        """
        # Verify that dz_array is not empty
        if not self.dz_array:
            raise ValueError("dz_array must not be empty if stretch_grid_flag "
                             "is 1. Please provide a custom_dz_array with nz "
                             "elements or use a different stretch_grid_flag.")

        # Verify that nz is equal to the length of dz_array
        if self.nz != len(self.dz_array):
            raise ValueError(f"nz must be equal to the length of dz_array. "
                             f"{self.nz} != {len(self.dz_array)}")

        # Verify that the first number_surface_cells_line elements of dz_array
        # are equal to the surface_vertical_cell_size
        for dz in self.dz_array[:self.number_surface_cells]:
            if dz != self.surface_vertical_cell_size:
                raise ValueError("The first number_surface_cells_line "
                                 "elements of dz_array must be equal to "
                                 "surface_vertical_cell_size")

        # Write surface vertical cell size line
        surface_dz_line = (f"{float(self.surface_vertical_cell_size)}\t! "
                           f"Surface DZ [m]")

        # Write header line
        header_line = f"! DZ array [m]"

        # Write dz_array lines
        dz_array_lines_list = []
        for dz in self.dz_array:
            dz_array_lines_list.append(f"{float(dz)}")
        dz_array_lines = "\n".join(dz_array_lines_list)

        return f"{surface_dz_line}\n{header_line}\n{dz_array_lines}"

    def _stretch_grid_flag_3(self):
        """
        Generates a vertical grid for stretch_grid_flag 3 as a string for the
        QU_simparams.inp file. Stretch grid flag 3 is a stretching with
        parabolic vertical cell size. Adds the parabolic grid to dz_array.
        """
        # Write surface vertical cell size line
        surface_dz_line = (f"{float(self.surface_vertical_cell_size)}\t! "
                           f"Surface DZ [m]")

        # Write number of surface cells line
        number_surface_cells_line = (f"{self.number_surface_cells}\t! "
                                     f"Number of uniform surface cells")

        # Write header line
        header_line = f"! DZ array [m]"

        # Write dz_array lines
        dz_lines = "\n".join([f"{float(dz)}" for dz in self.dz_array])

        return (f"{surface_dz_line}\n{number_surface_cells_line}\n{header_line}"
                f"\n{dz_lines}")

    def _generate_wind_time_lines(self):
        """
        Parses the utc_offset and wind_step_times to generate the wind times
        as a string for the QU_simparams.inp file.
        """
        # Verify that wind_step_times is not empty
        if not self.wind_times:
            raise ValueError("wind_step_times must not be empty. Please "
                             "provide a wind_step_times with num_wind_steps "
                             "elements or use a different num_wind_steps.")

        # Write number of time increments line
        number_time_increments_line = (f"{len(self.wind_times)}\t"
                                       f"! Number of time increments")

        # Write utc_offset line
        utc_offset_line = f"{self.utc_offset}\t! UTC offset [hours]"

        # Write header line
        header_line = f"! Wind step times [s]"

        # Write wind_step_times lines
        wind_step_times_lines_list = []
        for wind_time in self.wind_times:
            wind_step_times_lines_list.append(f"{wind_time}")
        wind_step_times_lines = "\n".join(wind_step_times_lines_list)

        return "\n".join([number_time_increments_line,
                          utc_offset_line,
                          header_line,
                          wind_step_times_lines])

    @classmethod
    def from_file(cls, directory: str | Path):
        """
        Initializes a QU_Simparams object from a directory containing a
        QU_simparams.inp file.
        """
        if isinstance(directory, str):
            directory = Path(directory)

        with open(directory / "QU_simparams.inp", "r") as f:
            lines = f.readlines()

        # Read QU grid parameters
        nx = int(lines[1].strip().split("!")[0])
        ny = int(lines[2].strip().split("!")[0])
        nz = int(lines[3].strip().split("!")[0])
        dx = float(lines[4].strip().split("!")[0])
        dy = float(lines[5].strip().split("!")[0])

        # Read stretch grid flag
        stretch_grid_flag = int(lines[6].strip().split("!")[0])

        # Read vertical grid lines as function of stretch grid flag
        _from_file_dz_array = []
        custom_dz_array = []
        if stretch_grid_flag == 0:
            surface_vertical_cell_size = float(lines[7].strip().split("!")[0])
            number_surface_cells = int(lines[8].strip().split("!")[0])
            current_line = 9
        elif stretch_grid_flag == 1:
            surface_vertical_cell_size = float(lines[7].strip().split("!")[0])
            number_surface_cells = 5
            for i in range(9, 9 + nz):
                custom_dz_array.append(float(lines[i].strip().split("!")[0]))
            current_line = 9 + nz
        elif stretch_grid_flag == 3:
            surface_vertical_cell_size = float(lines[7].strip().split("!")[0])
            number_surface_cells = int(lines[8].strip().split("!")[0])
            _header = lines[9].strip().split("!")[0]
            for i in range(10, 10 + nz):
                _from_file_dz_array.append(
                    float(lines[i].strip().split("!")[0]))
            current_line = 10 + nz
        else:
            raise ValueError("stretch_grid_flag must be 0, 1, or 3.")

        # Read QU wind parameters
        number_wind_steps = int(lines[current_line].strip().split("!")[0])
        utc_offset = int(lines[current_line + 1].strip().split("!")[0])
        _header = lines[current_line + 2].strip().split("!")[0]
        wind_times = []
        for i in range(current_line + 3, current_line + 3 + number_wind_steps):
            wind_times.append(int(lines[i].strip()))
        current_line = current_line + 3 + number_wind_steps

        # Skip not used parameters
        current_line += 9

        # Read remaining QU parameters
        sor_iter_max = int(lines[current_line].strip().split("!")[0])
        sor_residual_reduction = int(
            lines[current_line + 1].strip().split("!")[0])
        use_diffusion_flag = int(lines[current_line + 2].strip().split("!")[0])
        number_diffusion_iterations = int(
            lines[current_line + 3].strip().split("!")[0])
        domain_rotation = float(lines[current_line + 4].strip().split("!")[0])
        utm_x = float(lines[current_line + 5].strip().split("!")[0])
        utm_y = float(lines[current_line + 6].strip().split("!")[0])
        utm_zone_number = int(lines[current_line + 7].strip().split("!")[0])
        utm_zone_letter = int(lines[current_line + 8].strip().split("!")[0])
        quic_cfd_flag = int(lines[current_line + 9].strip().split("!")[0])
        explosive_bldg_flag = int(
            lines[current_line + 10].strip().split("!")[0])
        bldg_array_flag = int(lines[current_line + 11].strip().split("!")[0])

        return cls(nx=nx, ny=ny, nz=nz, dx=dx, dy=dy,
                   surface_vertical_cell_size=surface_vertical_cell_size,
                   number_surface_cells=number_surface_cells,
                   stretch_grid_flag=stretch_grid_flag,
                   custom_dz_array=custom_dz_array,
                   utc_offset=utc_offset,
                   wind_times=wind_times,
                   sor_iter_max=sor_iter_max,
                   sor_residual_reduction=sor_residual_reduction,
                   use_diffusion_flag=use_diffusion_flag,
                   number_diffusion_iterations=number_diffusion_iterations,
                   domain_rotation=domain_rotation,
                   utm_x=utm_x,
                   utm_y=utm_y,
                   utm_zone_number=utm_zone_number,
                   utm_zone_letter=utm_zone_letter,
                   quic_cfd_flag=quic_cfd_flag,
                   explosive_bldg_flag=explosive_bldg_flag,
                   bldg_array_flag=bldg_array_flag,
                   _from_file=True,
                   _from_file_dz_array=_from_file_dz_array)


class QFire_Advanced_User_Inputs(InputFile):
    """
    Class representing the QFire_Advanced_User_Inputs.inp input file. This file
    contains advanced parameters related to firebrands.

    Attributes
    ----------
    fraction_cells_launch_firebrands : PositiveFloat
        Fraction of cells that could launch firebrand tracers from which
        firebrand tracers will actually be launched [-]. Higher value = more
        firebrand tracers. Recommended value: 0.05
    firebrand_radius_scale_factor : PositiveFloat
        Multiplicative factor used to relate the length scale of the mixing
        (firebrand distribution entrainment length scale) to the initial size
        of the distribution [-]. Higher value = higher growth rate or RT
        (firebrand distribution) with flight time. Recommended value: 40
    firebrand_trajectory_time_step : PositiveInt
        Time step used to determine the firebrand tracer trajectory [s].
        Higher value = less accurate trajectory. Recommended value: 1 s
    firebrand_launch_interval : PositiveInt
        Time interval between launching of firebrand tracers [s]. Higher value =
        less firebrand tracers launched. Recommended value: 10 s
    firebrands_per_deposition : PositiveInt
        Number of firebrand tracers that one firebrand tracer launched
        represents [-]. Recommended value: 500
    firebrand_area_ratio : PositiveFloat
        Multiplicative factor used to relate the cell area and fraction of cells
        from which tracers are launched to initial area represented by one
        firebrand [-].
    minimum_burn_rate_coefficient : PositiveFloat
        Multiplicative factor relating the minimum mass-loss rate that a
        firebrand tracer needs to have to justify continuing to track its
        trajectory to the energy associated with a new ignition [-].
    max_firebrand_thickness_fraction : PositiveFloat
        Multiplicative factor relating the thickness of launched firebrand
        tracer to maximum loftable firebrand thickness [-].
    firebrand_germination_delay : PositiveInt
        Time after a firebrand has landed at which a fire is started [s]
    vertical_velocity_scale_factor : PositiveFloat
        Maximum value of the multiplicative factor of the vertical velocity
        experienced by a firebrand = 1/(fraction of the QUIC-URB on fire) [-]
    minimum_firebrand_ignitions : PositiveInt
        Minimum number of ignitions to be sampled in a position where a
        firebrand lands [-]
    maximum_firebrand_ignitions : PositiveInt
        Maximum number of ignitions sampled at positions distributed within RT
        around where a firebrand tracer lands [-]
    minimum_landing_angle : PositiveFloat
        Minimum value considered for the angle between the trajectory of the
        firebrand when it hits the ground and horizontal [rad]
    maximum_firebrand_thickness : PositiveFloat
        Maximum firebrand's thickness [m]
    """
    name: str = Field("QFire_Advanced_User_Inputs", frozen=True)
    _extension: str = ".inp"
    fraction_cells_launch_firebrands: PositiveFloat = Field(0.05, ge=0, lt=1)
    firebrand_radius_scale_factor: PositiveFloat = Field(40., ge=1)
    firebrand_trajectory_time_step: PositiveInt = 1
    firebrand_launch_interval: PositiveInt = 10
    firebrands_per_deposition: PositiveInt = 500
    firebrand_area_ratio: PositiveFloat = 20.0
    minimum_burn_rate_coefficient: PositiveFloat = 50.0
    max_firebrand_thickness_fraction: PositiveFloat = 0.75
    firebrand_germination_delay: PositiveInt = 180
    vertical_velocity_scale_factor: PositiveFloat = 5.0
    minimum_firebrand_ignitions: PositiveInt = 50
    maximum_firebrand_ignitions: PositiveInt = 100
    minimum_landing_angle: PositiveFloat = Field(0.523598, ge=0, le=np.pi / 2)
    maximum_firebrand_thickness: PositiveFloat = 0.03

    @classmethod
    def from_file(cls, directory: str | Path):
        """
        Initializes a QFire_Advanced_User_Inputs object from a directory
        containing a QFire_Advanced_User_Inputs.inp file.
        """
        if isinstance(directory, str):
            directory = Path(directory)
        with open(directory / "QFire_Advanced_User_Inputs.inp", "r") as f:
            lines = f.readlines()
        return cls(
            fraction_cells_launch_firebrands=float(lines[0].split()[0]),
            firebrand_radius_scale_factor=float(lines[1].split()[0]),
            firebrand_trajectory_time_step=int(lines[2].split()[0]),
            firebrand_launch_interval=int(lines[3].split()[0]),
            firebrands_per_deposition=int(lines[4].split()[0]),
            firebrand_area_ratio=float(lines[5].split()[0]),
            minimum_burn_rate_coefficient=float(lines[6].split()[0]),
            max_firebrand_thickness_fraction=float(lines[7].split()[0]),
            firebrand_germination_delay=int(lines[8].split()[0]),
            vertical_velocity_scale_factor=float(lines[9].split()[0]),
            minimum_firebrand_ignitions=int(lines[10].split()[0]),
            maximum_firebrand_ignitions=int(lines[11].split()[0]),
            minimum_landing_angle=float(lines[12].split()[0]),
            maximum_firebrand_thickness=float(lines[13].split()[0]),
        )


class QUIC_fire(InputFile):
    """
    Class representing the QUIC_fire.inp input file. This file
    contains the parameters relating to the fire simulation and
    outputs.

    Parameters
    ----------
    nz : int
        Number of fire grid cells in the z-direction.
    time_now : int
        When the fire is ignited in Unix Epoch time (integer seconds since
        1970/1/1 00:00:00). Must be greater or equal to the time of the first
        wind
    sim_time : int
        Total simulation time for the fire [s]
    out_time_fire : PositiveInt
        After how many fire time steps to print out fire-related files (excluding emissions and radiation)
    out_time_wind : PositiveInt
        After how many quic updates to print out wind-related files
    out_time_emis_rad : PositiveInt
        After how many fire time steps to average emissions and radiation
    out_time_wind_avg : PositiveInt
        After how many quic updates to print out averaged wind-related files
    fire_flag : int
        Fire flag, 1 = run fire; 0 = no fire
    random_seed : int
        Random number generator, -1: use time and date, any other integer > 0
        is used as the seed
    fire_time_step : int
        time step for the fire simulation [s]
    quic_time_step : int
        Number of fire time steps done before updating the quic wind field
        (integer, >= 1)
    stretch_grid_flag : int
        Vertical stretching flag: 0 = uniform dz, 1 = custom
    file_path : str
        Path to files defining fuels, ignitions, and topography, with file
        separator at the end. Defaults to "", indicating files are in the same directory as all other input files
    dz : int
        Cell size in the z-direction [m] of the fire grid. Recommended value: 1m
    dz_array : list[float]
        custom dz, one dz per line must be specified, from the ground to the
        top of the domain
    fuel_flag : int
        Flag for fuel inputs:
            - density
            - moisture
            - height
        1 = uniform; 2 = provided thru QF_FuelDensity.inp, 3 = Firetech files
        for quic grid, 4 = Firetech files for different grid
        (need interpolation)
    fuel_density : PositiveFloat
        Fuel density (kg/m3)
    fuel_moisture : PositiveFloat
        Fuel moisture = mass of water/mass of dry fuel
    fuel_height : PositiveFloat
        Fuel height of surface layer (m)
    ignition_type: IgnitionType
        Ignitions shape or source. See ignitions module.
    ignitions_per_cell: int
        Number of ignition per cell of the fire model. Recommended max value
        of 100
    firebrand_flag : int
        Firebrand flag, 0 = off; 1 = on. Recommended value = 0 ; firebrands
        are untested for small scale problems
    auto_kill : int
        Kill if the fire is out and there are no more ignitions or firebrands
        (0 = no, 1 = yes)
    eng_to_atm_out : int
        Output flag [0, 1]: gridded energy-to-atmosphere
        (3D fire grid + extra layers)
    react_rate_out : int
        Output flag [0, 1]: compressed array reaction rate (fire grid)
    fuel_dens_out : int
        Output flag [0, 1]: compressed array fuel density (fire grid)
    QF_wind_out : int
        Output flag [0, 1]: gridded wind (u,v,w,sigma) (3D fire grid)
    QU_wind_inst_out : int
        Output flag [0, 1]: gridded QU winds with fire effects, instantaneous
        (QUIC-URB grid)
    QU_wind_avg_out : int
        Output flag [0, 1]: gridded QU winds with fire effects, averaged
        (QUIC-URB grid)
    fuel_moist_out : int
        Output flag [0, 1]: compressed array fuel moisture (fire grid)
    mass_burnt_out : int
        Output flag [0, 1]: vertically-integrated % mass burnt (fire grid)
    firebrand_out : int
        Output flag [0, 1]: firebrand trajectories. Must be 0 when firebrand
        flag is 0
    emissions_out : int
        Output flag [0, 5]: compressed array emissions (fire grid):
            0 = do not output any emission related variables
            1 = output emissions files and simulate CO in QUIC-SMOKE
            2 = output emissions files and simulate PM2.5 in QUIC- SMOKE
            3 = output emissions files and simulate both CO and PM2.5 in
                QUIC-SMOKE
            4 = output emissions files but use library approach in QUIC-SMOKE
            5 = output emissions files and simulate both water in QUIC-SMOKE
    radiation_out : int
        Output flag [0, 1]: gridded thermal radiation (fire grid)
    intensity_out : int
        Output flag [0, 1]: surface fire intensity at every fire time step
    """
    name: str = "QUIC_fire"
    _extension: str = ".inp"
    nz: PositiveInt
    time_now: PositiveInt
    sim_time: PositiveInt
    out_time_fire: PositiveInt = 30
    out_time_wind: PositiveInt = 30
    out_time_emis_rad: PositiveInt = 30
    out_time_wind_avg: PositiveInt = 30
    ignition_type: IgnitionType = IgnitionType(ignition_flag=6)
    fire_flag: Literal[0, 1] = 1
    random_seed: int = Field(ge=-1, default = -1)
    fire_time_step: PositiveInt = 1
    quic_time_step: PositiveInt = 1
    stretch_grid_flag: Literal[0, 1] = 0
    dz: PositiveInt = 1
    dz_array: list[PositiveFloat] = []
    fuel_flag: Literal[1, 2, 3, 4] = 3
    fuel_density: PositiveFloat | None = None
    fuel_moisture: PositiveFloat | None = None
    fuel_height: PositiveFloat | None = None
    ignitions_per_cell: PositiveInt = 2
    firebrand_flag: Literal[0, 1] = 0
    auto_kill: Literal[0, 1] = 1
    # Output flags
    eng_to_atm_out: Literal[0, 1] = 1
    react_rate_out: Literal[0, 1] = 0
    fuel_dens_out: Literal[0, 1] = 1
    QF_wind_out: Literal[0, 1] = 1
    QU_wind_inst_out: Literal[0, 1] = 1
    QU_wind_avg_out: Literal[0, 1] = 0
    fuel_moist_out: Literal[0, 1] = 1
    mass_burnt_out: Literal[0, 1] = 1
    firebrand_out: Literal[0, 1] = 0
    emissions_out: Literal[0, 1, 2, 3, 4, 5] = 0
    radiation_out: Literal[0, 1] = 0
    intensity_out: Literal[0, 1] = 0

    @field_validator('random_seed')
    @classmethod
    def validate_random_seed(cls, v: int) -> int:
        if v == 0: raise ValueError(f"QUIC_fire.inp: random_seed must be not be 0")
        return v

    @computed_field
    @property
    def stretch_grid_input(self) -> str:
        """
        Writes a custom stretch grid to QUIC_fire.inp, if provided.
        """
        if self.stretch_grid_flag == 1:
            # Verify that dz_array is not empty
            if not self.dz_array:
                raise ValueError(
                    "dz_array must not be empty if stretch_grid_flag "
                    "is 1. Please provide a dz_array with nz elements"
                    " or use a different stretch_grid_flag.")

            # Verify that nz is equal to the length of dz_array
            if self.nz != len(self.dz_array):
                raise ValueError(f"nz must be equal to the length of dz_array. "
                                 f"{self.nz} != {len(self.dz_array)}")

            # Write dz_array lines
            dz_array_lines_list = []
            for dz in self.dz_array:
                dz_array_lines_list.append(f"{float(dz)}")
            dz_array_lines = "\n".join(dz_array_lines_list)

            return f"{dz_array_lines}\n"
        else:
            return str(self.dz)

    @computed_field
    @property
    def ignition_lines(self) -> str:
        return str(self.ignition_type)

    @computed_field
    @property
    def fuel_lines(self) -> str:
        flag_line = (f" 1 = uniform; "
                     f"2 = provided thru QF_FuelMoisture.inp, 3 = Firetech"
                     f" files for quic grid, 4 = Firetech files for "
                     f"different grid (need interpolation)")
        fuel_density_flag_line = f"{self.fuel_flag}\t! fuel density flag:" + flag_line
        fuel_moist_flag_line = f"\n{self.fuel_flag}\t! fuel moisture flag:" + flag_line
        fuel_height_flag_line = f"\n{self.fuel_flag}\t! fuel height flag:" + flag_line
        if self.fuel_flag == 1:
            try:
                assert self.fuel_density is not None
                assert self.fuel_moisture is not None
                assert self.fuel_height is not None
            except AssertionError:
                raise ValueError(
                    "fuel_params: FuelInputs class must have values for fuel_density, fuel_moisture, and fuel_height")
            fuel_dens_line = f"\n{self.fuel_density}"
            fuel_moist_line = f"\n{self.fuel_moisture}"
            fuel_height_line = f"\n{self.fuel_height}"
            return fuel_density_flag_line + fuel_dens_line + fuel_moist_flag_line + fuel_moist_line + fuel_height_flag_line + fuel_height_line
        return fuel_density_flag_line + fuel_moist_flag_line

    @classmethod
    def from_file(cls, directory: str | Path):
        """
        Initializes a QUIC_fire object from a directory containing a
        QUIC_Fire.inp file.
        """
        if isinstance(directory, str):
            directory = Path(directory)

        with open(directory / "QUIC_fire.inp", "r") as f:
            lines = f.readlines()

        # Read fire flag and random seed
        fire_flag = int(lines[0].strip().split("!")[0])
        random_seed = int(lines[1].strip().split("!")[0])

        # Read fire times
        time_now = int(lines[3].strip().split("!")[0])
        sim_time = int(lines[4].strip().split("!")[0])
        fire_time_step = int(lines[5].strip().split("!")[0])
        quic_time_step = int(lines[6].strip().split("!")[0])
        out_time_fire = int(lines[7].strip().split("!")[0])
        out_time_wind = int(lines[8].strip().split("!")[0])
        out_time_emis_rad = int(lines[9].strip().split("!")[0])
        out_time_wind_avg = int(lines[10].strip().split("!")[0])

        # Read fire grid parameters
        nz = int(lines[12].strip().split("!")[0])
        stretch_grid_flag = int(lines[13].strip().split("!")[0])
        dz_array = []
        if stretch_grid_flag == 0:
            dz = int(lines[14].strip().split("!")[0])
            current_line = 15
        else:
            for i in range(14, 14 + len(nz)):
                try:
                    float(lines[i].strip())
                except ValueError:
                    print(
                        "QUIC_fire.inp: dz input value is not a float. Does the number of dz inputs match nz?")
                dz_array.append(float(lines[i].strip()))
            current_line = 15 + len(nz)

        current_line += 4  # skip unused lines

        # Read fuel inputs
        # current_line = ! FUEL
        current_line += 1  # header
        fuel_flag = int(lines[current_line].strip().split("!")[0])
        if fuel_flag == 1:
            fuel_density = float(lines[current_line + 1].strip())
            moisture_flag = int(lines[current_line + 2].strip().split("!")[0])
            fuel_moisture = float(lines[current_line + 3].strip())
            height_flag = int(lines[current_line + 4].strip().split("!")[0])
            fuel_height = float(lines[current_line + 5].strip())
            if moisture_flag != fuel_flag or height_flag != fuel_flag:
                raise ValueError(
                    "QUIC_fire.inp: Fuel moisture and fue height flags must match fuel density flag")
            current_line += 6
        else:
            fuel_density = None
            fuel_moisture = None
            fuel_height = None
            current_line += 2

            # Read ignition inputs
        # current_line = ! IGNITION LOCATIONS
        current_line += 1  # header
        ignition_flag = int(lines[current_line].strip().split("!")[0])
        add_lines = {1: 4, 2: 6, 3: 5, 4: 0, 5: 0, 6: 0, 7: 0}
        add = add_lines.get(ignition_flag)
        ignition_params = []
        current_line += 1
        for i in range(current_line, current_line + add):
            ignition_params.append(int(lines[i].strip().split("!")[0]))
        if ignition_flag == 1:
            x_min, y_min, x_length, y_length = ignition_params
            ignition_type = RectangleIgnition(x_min, y_min, x_length, y_length)
        elif ignition_flag == 2:
            x_min, y_min, x_length, y_length, x_width, y_width = ignition_params
            ignition_type = SquareRingIgnition(x_min, y_min, x_length, y_length,
                                               x_width, y_width)
        elif ignition_flag == 3:
            x_min, y_min, x_length, y_length, ring_width = ignition_params
            ignition_type = CircularRingIgnition(x_min, y_min, x_length,
                                                 y_length, ring_width)
        elif ignition_flag == 6:
            ignition_type = IgnitionType(ignition_flag=6)
        current_line += add
        ignitions_per_cell = int(lines[current_line].strip().split("!")[0])
        current_line += 1

        # Read firebrands
        # current_line = ! FIREBRANDS
        current_line += 1  # header
        firebrand_flag = int(lines[current_line].strip().split("!")[0])
        current_line += 1

        # Read output flags
        # current_line = !OUTPUT_FILES
        eng_to_atm_out = int(lines[current_line + 1].strip().split("!")[0])
        react_rate_out = int(lines[current_line + 2].strip().split("!")[0])
        fuel_dens_out = int(lines[current_line + 3].strip().split("!")[0])
        QF_wind_out = int(lines[current_line + 4].strip().split("!")[0])
        QU_wind_inst_out = int(lines[current_line + 5].strip().split("!")[0])
        QU_wind_avg_out = int(lines[current_line + 6].strip().split("!")[0])
        # ! Output plume trajectories
        fuel_moist_out = int(lines[current_line + 8].strip().split("!")[0])
        mass_burnt_out = int(lines[current_line + 9].strip().split("!")[0])
        firebrand_out = int(lines[current_line + 10].strip().split("!")[0])
        emissions_out = int(lines[current_line + 11].strip().split("!")[0])
        radiation_out = int(lines[current_line + 12].strip().split("!")[0])
        intensity_out = int(lines[current_line + 13].strip().split("!")[0])
        # ! AUTOKILL
        auto_kill = int(lines[current_line + 15].strip().split("!")[0])

        return cls(fire_flag=fire_flag,
                   random_seed=random_seed,
                   time_now=time_now,
                   sim_time=sim_time,
                   fire_time_step=fire_time_step,
                   quic_time_step=quic_time_step,
                   out_time_fire = out_time_fire,
                   out_time_wind = out_time_wind,
                   out_time_emis_rad = out_time_emis_rad,
                   out_time_wind_avg = out_time_wind_avg,
                   nz=nz,
                   stretch_grid_flag=stretch_grid_flag,
                   dz=dz,
                   dz_array=dz_array,
                   fuel_flag=fuel_flag,
                   fuel_density = fuel_density,
                   fuel_moisture = fuel_moisture,
                   fuel_height = fuel_height,
                   ignition_type=ignition_type,
                   ignitions_per_cell=ignitions_per_cell,
                   firebrand_flag=firebrand_flag,
                   eng_to_atm_out=eng_to_atm_out,
                   react_rate_out=react_rate_out,
                   fuel_dens_out=fuel_dens_out,
                   QF_wind_out=QF_wind_out,
                   QU_wind_inst_out=QU_wind_inst_out,
                   QU_wind_avg_out=QU_wind_avg_out,
                   fuel_moist_out=fuel_moist_out,
                   mass_burnt_out=mass_burnt_out,
                   firebrand_out=firebrand_out,
                   emissions_out=emissions_out,
                   radiation_out=radiation_out,
                   intensity_out=intensity_out,
                   auto_kill=auto_kill)


class QFire_Bldg_Advanced_User_Inputs(InputFile):
    """
    Class representing the QFire_Bldg_Advanced_User_Inputs.inp input file. This
    file contains advanced parameters related to buildings and fuel.

    Attributes
    ----------
    convert_buildings_to_fuel_flag : int
        Flag to convert QUIC-URB buildings to fuel. 0 = do not convert,
        1 = convert. Recommended value: 0.
    building_fuel_density : PositiveFloat
        Thin fuel density within buildings if no fuel is specified and buildings
        are converted to fuel. Higher value = more fuel. Recommended value: 0.5.
        Units: [kg/m^3]
    building_attenuation_coefficient : PositiveFloat
        Attenuation coefficient within buildings if buildings are converted to
        fuel. Higher value = more drag. Recommended value: 2.
    building_surface_roughness : PositiveFloat
        Surface roughness within buildings if buildings are converted to fuel.
        Higher value = lower wind speed. Recommended value: 0.01 m. Units: [m]
    convert_fuel_to_canopy_flag : int
        Flag to convert fuel to canopy for winds. 0 = do not convert,
        1 = convert. Recommended value: 1.
    update_canopy_winds_flag : int
        Flag to update canopy winds when fuel is consumed. 0 = do not update,
        1 = update. Recommended value: 1.
    fuel_attenuation_coefficient : PositiveFloat
        Attenuation coefficient within fuel for the wind profile. Higher
        value = more drag. Recommended value: 1.
    fuel_surface_roughness : PositiveFloat
        Surface roughness within fuel. Higher value = lower wind speed.
        Recommended value: 0.1 m. Units: [m]
        """
    name: str = Field("QFire_Bldg_Advanced_User_Inputs", frozen=True)
    _extension: str = ".inp"
    convert_buildings_to_fuel_flag: Literal[0, 1] = 0
    building_fuel_density: PositiveFloat = Field(0.5, ge=0)
    building_attenuation_coefficient: PositiveFloat = Field(2.0, ge=0)
    building_surface_roughness: PositiveFloat = Field(0.01, ge=0)
    convert_fuel_to_canopy_flag: Literal[0, 1] = 1
    update_canopy_winds_flag: Literal[0, 1] = 1
    fuel_attenuation_coefficient: PositiveFloat = Field(1.0, ge=0)
    fuel_surface_roughness: PositiveFloat = Field(0.1, ge=0)

    @classmethod
    def from_file(cls, directory: str | Path):
        """
        Initializes a QFire_Bldg_Advanced_User_Inputs object from a directory
        containing a QFire_Bldg_Advanced_User_Inputs.inp file.
        """
        if isinstance(directory, str):
            directory = Path(directory)
        with open(directory / "QFire_Bldg_Advanced_User_Inputs.inp", "r") as f:
            lines = f.readlines()
        return cls(
            convert_buildings_to_fuel_flag=int(lines[0].split()[0]),
            building_fuel_density=float(lines[1].split()[0]),
            building_attenuation_coefficient=float(lines[2].split()[0]),
            building_surface_roughness=float(lines[3].split()[0]),
            convert_fuel_to_canopy_flag=int(lines[4].split()[0]),
            update_canopy_winds_flag=int(lines[5].split()[0]),
            fuel_attenuation_coefficient=float(lines[6].split()[0]),
            fuel_surface_roughness=float(lines[7].split()[0]),
        )


class QFire_Plume_Advanced_User_Inputs(InputFile):
    """
    Class representing the QFire_Plume_Advanced_User_Inputs.inp input file.
    This file contains advanced parameters related to modeling buoyant plumes.

    Attributes
    ----------
    max_plumes_per_timestep : PositiveInt
        Maximum number of plumes allowed at each time step. Higher values slow
        down the simulation. Default value: 150,000. Recommended range:
        50,000 - 500,000.
    min_plume_updraft_velocity : PositiveFloat
        Minimum plume updraft velocity [m/s]. If plume velocity drops below this
        value, the plume is removed. Higher values reduce number of plumes.
        Default value: 0.1 m/s.
    max_plume_updraft_velocity : PositiveFloat
        Maximum allowed plume updraft velocity [m/s]. Default value: 100 m/s.
    min_velocity_ratio : PositiveFloat
        Minimum ratio between plume updraft velocity and wind speed. If ratio
        drops below this value, plume is removed. Higher values reduce plumes.
        Default value: 0.1.
    brunt_vaisala_freq_squared : NonNegativeFloat
        Inverse of the Brunt-Vaisala frequency squared [1/s^2], a measure of
        atmospheric stability. Default value: 0 1/s^2.
    creeping_flag : Literal[0, 1]
        Flag to enable (1) or disable (0) fire spread by creeping.
        Default value: 1.
    adaptive_timestep_flag : Literal[0, 1]
        Enable (1) or disable (0) adaptive time stepping. Adaptive time stepping
        improves accuracy but increases simulation time. Default value: 0.
    plume_timestep : PositiveFloat
        Time step [s] used to compute buoyant plume trajectories. Higher values
        reduce accuracy. Default value: 1s.
    sor_option_flag : Literal[0, 1]
        SOR solver option. 0 = standard SOR, 1 = memory SOR. Default value: 1.
    sor_alpha_plume_center : PositiveFloat
        SOR alpha value at plume centerline. Higher values reduce influence of
        plumes on winds. Default value: 10.
    sor_alpha_plume_edge : PositiveFloat
        SOR alpha value at plume edge. Higher values reduce influence of plumes
        on winds. Default value: 1.
        max_plume_merging_angle : PositiveFloat
        Maximum angle [degrees] between plumes to determine merging eligibility.
        Higher values increase plume merging. Default value: 30 degrees.
    max_plume_overlap_fraction : PositiveFloat
        Maximum fraction of smaller plume trajectory overlapped by larger plume
        to be considered for merging. Higher values increase merging.
    plume_to_grid_updrafts_flag : Literal[0, 1]
        Method to map plume updrafts to grid. 0 = new method, 1 = old method.
        New method improves accuracy. Default value: 1. New method takes longer,
        but is needed if smoke is simulated afterwards.
    max_points_along_plume_edge : PositiveInt
        Maximum points to sample along grid cell edge for new plume-to-grid
        method. Default value: 10.
    plume_to_grid_intersection_flag : Literal[0, 1]
        Scheme to sum plume-to-grid updrafts when multiple plumes intersect a
        grid cell. 0 = cube method, 1 = max value method. Default value: 1.
    """
    name: str = Field("QFire_Plume_Advanced_User_Inputs", frozen=True)
    _extension: str = ".inp"
    max_plumes_per_timestep: PositiveInt = Field(150000, gt=0)
    min_plume_updraft_velocity: PositiveFloat = Field(0.1, gt=0)
    max_plume_updraft_velocity: PositiveFloat = Field(100., gt=0)
    min_velocity_ratio: PositiveFloat = Field(0.1, gt=0)
    brunt_vaisala_freq_squared: NonNegativeFloat = Field(0., ge=0)
    creeping_flag: Literal[0, 1] = 1
    adaptive_timestep_flag: Literal[0, 1] = 0
    plume_timestep: PositiveFloat = Field(1., gt=0)
    sor_option_flag: Literal[0, 1] = 1
    sor_alpha_plume_center: PositiveFloat = Field(10., gt=0)
    sor_alpha_plume_edge: PositiveFloat = Field(1., gt=0)
    max_plume_merging_angle: PositiveFloat = Field(30., gt=0, le=180)
    max_plume_overlap_fraction: PositiveFloat = Field(0.7, gt=0, le=1)
    plume_to_grid_updrafts_flag: Literal[0, 1] = 1
    max_points_along_plume_edge: PositiveInt = Field(10, ge=1, le=100)
    plume_to_grid_intersection_flag: Literal[0, 1] = 1

    @classmethod
    def from_file(cls, directory: str | Path):
        if isinstance(directory, str):
            directory = Path(directory)

        with open(directory / "QFire_Plume_Advanced_User_Inputs.inp", "r") as f:
            lines = f.readlines()

        return cls(
            max_plumes_per_timestep=int(lines[0].split()[0]),
            min_plume_updraft_velocity=float(lines[1].split()[0]),
            max_plume_updraft_velocity=float(lines[2].split()[0]),
            min_velocity_ratio=float(lines[3].split()[0]),
            brunt_vaisala_freq_squared=float(lines[4].split()[0]),
            creeping_flag=int(lines[5].split()[0]),
            adaptive_timestep_flag=int(lines[6].split()[0]),
            plume_timestep=float(lines[7].split()[0]),
            sor_option_flag=int(lines[8].split()[0]),
            sor_alpha_plume_center=float(lines[9].split()[0]),
            sor_alpha_plume_edge=float(lines[10].split()[0]),
            max_plume_merging_angle=float(lines[11].split()[0]),
            max_plume_overlap_fraction=float(lines[12].split()[0]),
            plume_to_grid_updrafts_flag=int(lines[13].split()[0]),
            max_points_along_plume_edge=int(lines[14].split()[0]),
            plume_to_grid_intersection_flag=int(lines[15].split()[0]),
        )


<<<<<<< HEAD
class QU_movingcoords(InputFile):
    """
    Class representing the QU_movingcoords.inp input file.
    This is a QUIC legacy file that is not modified for QUIC-Fire use.
    """
    name: str = "QU_movingcoords"
    _extension: str = ".inp"
=======
class RuntimeAdvancedUserInputs(InputFile):
    """
    Class representing the Runtime_Advanced_User_Inputs.inp input file.
    This file contains advanced parameters related to computer memory usage.

    Attributes
    ----------
    num_cpus : PositiveInt
        Maximum number of CPU to use. Do not exceed 8. Use 1 for ensemble 
        simulations.
    use_acw : Literal[0,1]
        Use Adaptive Computation Window (0=Disabled 1=Enabled)
    """
    name: str = "Runtime_Advanced_User_Inputs"
    _extension: str = ".inp"
    num_cpus: PositiveInt = Field(le=8, default=8)
    use_acw: Literal[0, 1] = 0
>>>>>>> 19d9cd36

    @classmethod
    def from_file(cls, directory: str | Path):
        if isinstance(directory, str):
            directory = Path(directory)

<<<<<<< HEAD
        with open(directory / "QU_movingcoords.inp", "r") as f:
            lines = f.readlines()

        if int(lines[1].strip().split("!")[0]) == 1:
            print("WARNING: QU_movingcoords.inp: Moving coordinates flag == 1 not supported.")
        
        return cls()
=======
        with open(directory / "Runtime_Advanced_User_Inputs.inp", "r") as f:
            lines = f.readlines()

        return cls(
            num_cpus=int(lines[0].strip().split("!")[0]),
            use_acw=int(lines[1].strip().split("!")[0])
        )
>>>>>>> 19d9cd36
<|MERGE_RESOLUTION|>--- conflicted
+++ resolved
@@ -1329,15 +1329,7 @@
         )
 
 
-<<<<<<< HEAD
-class QU_movingcoords(InputFile):
-    """
-    Class representing the QU_movingcoords.inp input file.
-    This is a QUIC legacy file that is not modified for QUIC-Fire use.
-    """
-    name: str = "QU_movingcoords"
-    _extension: str = ".inp"
-=======
+
 class RuntimeAdvancedUserInputs(InputFile):
     """
     Class representing the Runtime_Advanced_User_Inputs.inp input file.
@@ -1355,22 +1347,12 @@
     _extension: str = ".inp"
     num_cpus: PositiveInt = Field(le=8, default=8)
     use_acw: Literal[0, 1] = 0
->>>>>>> 19d9cd36
 
     @classmethod
     def from_file(cls, directory: str | Path):
         if isinstance(directory, str):
             directory = Path(directory)
 
-<<<<<<< HEAD
-        with open(directory / "QU_movingcoords.inp", "r") as f:
-            lines = f.readlines()
-
-        if int(lines[1].strip().split("!")[0]) == 1:
-            print("WARNING: QU_movingcoords.inp: Moving coordinates flag == 1 not supported.")
-        
-        return cls()
-=======
         with open(directory / "Runtime_Advanced_User_Inputs.inp", "r") as f:
             lines = f.readlines()
 
@@ -1378,4 +1360,25 @@
             num_cpus=int(lines[0].strip().split("!")[0]),
             use_acw=int(lines[1].strip().split("!")[0])
         )
->>>>>>> 19d9cd36
+      
+      
+class QU_movingcoords(InputFile):
+    """
+    Class representing the QU_movingcoords.inp input file.
+    This is a QUIC legacy file that is not modified for QUIC-Fire use.
+    """
+    name: str = "QU_movingcoords"
+    _extension: str = ".inp"
+
+    @classmethod
+    def from_file(cls, directory: str | Path):
+        if isinstance(directory, str):
+            directory = Path(directory)
+
+        with open(directory / "QU_movingcoords.inp", "r") as f:
+            lines = f.readlines()
+
+        if int(lines[1].strip().split("!")[0]) == 1:
+            print("WARNING: QU_movingcoords.inp: Moving coordinates flag == 1 not supported.")
+        
+        return cls()