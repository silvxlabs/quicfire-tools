--- conflicted
+++ resolved
@@ -566,7 +566,7 @@
         mass_burnt: bool = False,
         emissions: bool = False,
         radiation: bool = False,
-<<<<<<< HEAD
+        surf_eng: bool = False,
         intensity: bool = False,
     ) -> None:
         """
@@ -608,10 +608,7 @@
         >>> sim_inputs = SimulationInputs.create_simulation(nx=100, ny=100, fire_nz=26, wind_speed=1.8, wind_direction=90, simulation_time=600)
         >>> sim_inputs.set_output_files(fuel_dens=True, mass_burnt=True)
         """
-=======
-        surf_eng: bool = False,
-    ):
->>>>>>> 50fe5f53
+
         self.quic_fire.eng_to_atm_out = int(eng_to_atm)
         self.quic_fire.react_rate_out = int(react_rate)
         self.quic_fire.fuel_dens_out = int(fuel_dens)
