from __future__ import annotations

from quicfire_tools.inputs import SimulationInputs


def create_line_fire() -> SimulationInputs:
    # Set up the basic simulation data
    sim_inputs = SimulationInputs.create_simulation(
        nx=200,
        ny=200,
        fire_nz=1,
        simulation_time=600,
        wind_speed=1.7,
        wind_direction=270,
    )

    # Set uniform fuel values
    sim_inputs.set_uniform_fuels(
        fuel_density=0.5,
        fuel_moisture=0.10,
        fuel_height=1.0,
    )

    # Set a line ignitions
    sim_inputs.set_rectangle_ignition(
        x_min=10,
        y_min=50,
        x_length=10,
        y_length=100,
    )

    # Select which binary files to output
    sim_inputs.set_output_files(
        fuel_dens=True,
<<<<<<< HEAD
        mass_burnt=True,
        qf_wind=True,
=======
        fuel_moist=True,
        emissions=True,
>>>>>>> 1d5cf2a2
    )

    return sim_inputs


# TODO: Implement a FastFuels custom .dat file example
def create_custom_fuels_simulation() -> SimulationInputs:
    return None


line_fire_simulation = create_line_fire()
custom_fuels_simulation = create_custom_fuels_simulation()<|MERGE_RESOLUTION|>--- conflicted
+++ resolved
@@ -32,13 +32,10 @@
     # Select which binary files to output
     sim_inputs.set_output_files(
         fuel_dens=True,
-<<<<<<< HEAD
         mass_burnt=True,
         qf_wind=True,
-=======
         fuel_moist=True,
         emissions=True,
->>>>>>> 1d5cf2a2
     )
 
     return sim_inputs
