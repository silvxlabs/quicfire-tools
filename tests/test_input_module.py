"""
Test module for the inputs module of the quicfire_tools package.
"""
<<<<<<< HEAD
# from pathlib import Path
=======

from pathlib import Path
>>>>>>> 4b3dc456

import pytest
from pydantic import ValidationError

import sys
sys.path.insert(0, "/Users/ntutland/Documents/Projects/quicfire-tools")
from quicfire_tools.inputs import *

# Create a tmp/ directory to store the temporary test files
Path("tmp/").mkdir(exist_ok=True)


class TestGridList:
    def test_init(self):
        """Test the initialization of a Gridlist object."""
        # Test the default initialization
        gridlist = Gridlist(n=10, m=10, l=10, dx=1, dy=1, dz=1, aa1=1)
        assert isinstance(gridlist, Gridlist)
        assert gridlist.n == 10
        for i in ["n", "m", "l", "dx", "dy", "dz", "aa1"]:
            assert i in gridlist.list_parameters()

        # Test data type casting
        gridlist = Gridlist(n="10", m=10, l=10, dx=1, dy=1, dz=1, aa1=1)
        assert isinstance(gridlist.n, int)
        assert gridlist.n == 10

        # Pass bad parameters: non-real numbers
        with pytest.raises(ValidationError):
            Gridlist(n=2.5, m=10, l=10, dx="", dy=1, dz=1, aa1=1)
        with pytest.raises(ValidationError):
            Gridlist(n="a", m=10, l=10, dx=1, dy=1, dz=1, aa1=1)

        # Pass bad parameters: zero or negative values
        with pytest.raises(ValidationError):
            Gridlist(n=-10, m=10, l=10, dx=0, dy=1, dz=1, aa1=1)
        with pytest.raises(ValidationError):
            Gridlist(n=10, m=10, l=10, dx=1, dy=0, dz=1, aa1=1)

    def test_to_dict(self):
        gridlist = Gridlist(n=10, m=10, l=10, dx=1, dy=1, dz=1, aa1=1)
        result_dict = gridlist.to_dict()
        assert result_dict['n'] == 10
        assert result_dict['m'] == 10
        assert result_dict['l'] == 10
        assert result_dict['dx'] == 1
        assert result_dict['dy'] == 1
        assert result_dict['dz'] == 1
        assert '_validate_inputs' not in result_dict

    def test_to_docs(self):
        gridlist = Gridlist(n=10, m=10, l=10, dx=1, dy=1, dz=1, aa1=1)
        result_dict = gridlist.to_dict()
        result_docs = gridlist.get_documentation()
        for key in result_dict:
            assert key in result_docs
        for key in result_docs:
            assert key in result_dict

    def test_to_file(self):
        """Test the write_file method of a Gridlist object."""
        gridlist = Gridlist(n=10, m=10, l=10, dx=1., dy=1., dz=1., aa1=1.)
        gridlist.to_file("tmp/")

        # Read the content of the file and check for correctness
        with open("tmp/gridlist", 'r') as file:
            lines = file.readlines()
            assert lines[0].split("=")[1].strip() == "10"
            assert lines[1].split("=")[1].strip() == "10"
            assert lines[2].split("=")[1].strip() == "10"
            assert lines[3].split("=")[1].strip() == "1.0"
            assert lines[4].split("=")[1].strip() == "1.0"
            assert lines[5].split("=")[1].strip() == "1.0"
            assert lines[6].split("=")[1].strip() == "1.0"

        # Test writing to a non-existent directory
        with pytest.raises(FileNotFoundError):
            gridlist.to_file("/non_existent_path/gridlist.txt")


class TestRasterOrigin:
    def test_init(self):
        """Test the initialization of a RasterOrigin object."""
        # Test the default initialization
        raster_origin = RasterOrigin()
        assert isinstance(raster_origin, RasterOrigin)
        assert raster_origin.utm_x == 0.
        assert raster_origin.utm_y == 0.

        # Test the default initialization
        raster_origin = RasterOrigin(utm_x=500.0, utm_y=1000.0)
        assert isinstance(raster_origin, RasterOrigin)
        assert raster_origin.utm_x == 500.0
        assert raster_origin.utm_y == 1000.0

        # Test data type casting
        raster_origin = RasterOrigin(utm_x="500", utm_y=1000.0)
        assert isinstance(raster_origin.utm_x, float)
        assert raster_origin.utm_x == 500.0

        # Pass bad parameters: non-real numbers
        with pytest.raises(ValidationError):
            RasterOrigin(utm_x="x", utm_y=1000.0)

        # Pass bad parameters: zero or negative values
        with pytest.raises(ValidationError):
            RasterOrigin(utm_x=-1, utm_y=1000.0)
        with pytest.raises(ValidationError):
            RasterOrigin(utm_x=500.0, utm_y=-1000.0)

    def test_to_dict(self):
        """Test the to_dict method of a RasterOrigin object."""
        raster_origin = RasterOrigin(utm_x=500.0, utm_y=1000.0)
        result_dict = raster_origin.to_dict()
        assert result_dict['utm_x'] == raster_origin.utm_x
        assert result_dict['utm_y'] == raster_origin.utm_y

    def test_from_dict(self):
        """Test the from_dict method of a RasterOrigin object."""
        raster_origin = RasterOrigin(utm_x=500.0, utm_y=1000.0)
        result_dict = raster_origin.to_dict()
        test_object = RasterOrigin.from_dict(result_dict)
        assert isinstance(test_object, RasterOrigin)
        assert raster_origin == test_object

    def test_to_docs(self):
        raster_origin = RasterOrigin(utm_x=500.0, utm_y=1000.0)
        result_dict = raster_origin.to_dict()
        result_docs = raster_origin.get_documentation()
        for key in result_dict:
            assert key in result_docs
        for key in result_docs:
            assert key in result_dict

    def test_to_file(self):
        """Test the to_file method of a RasterOrigin object."""
        raster_origin = RasterOrigin(utm_x=500.0, utm_y=1000.0)
        raster_origin.to_file("tmp/")

        # Read the content of the file and check for correctness
        with open("tmp/rasterorigin.txt", 'r') as file:
            lines = file.readlines()
            assert float(lines[0].strip()) == raster_origin.utm_x
            assert float(lines[1].strip()) == raster_origin.utm_y

        # Test writing to a non-existent directory
        with pytest.raises(FileNotFoundError):
            raster_origin.to_file("/non_existent_path/rasterorigin.txt")

    def test_from_file(self):
        """Test initializing a class from a rasterorigin.txt file."""
        raster_origin = RasterOrigin()
        raster_origin.to_file("tmp/")
        test_object = RasterOrigin.from_file("tmp/")
        assert isinstance(test_object, RasterOrigin)
        assert raster_origin == test_object


class TestQU_Buildings:
    def test_init(self):
        """Test the initialization of a QU_Buildings object."""
        # Test the default initialization
        qu_buildings = QU_Buildings()
        assert qu_buildings.wall_roughness_length == 0.1
        assert qu_buildings.number_of_buildings == 0
        assert qu_buildings.number_of_polygon_nodes == 0

        # Test custom initialization
        qu_buildings = QU_Buildings(wall_roughness_length=1.0,
                                    number_of_buildings=0,
                                    number_of_polygon_nodes=0)
        assert qu_buildings.wall_roughness_length == 1.0
        assert qu_buildings.number_of_buildings == 0
        assert qu_buildings.number_of_polygon_nodes == 0

        # Test data type casting
        qu_buildings = QU_Buildings(wall_roughness_length="1.0",
                                    number_of_buildings=1.0)
        assert isinstance(qu_buildings.wall_roughness_length, float)
        assert qu_buildings.wall_roughness_length == 1.0
        assert isinstance(qu_buildings.number_of_buildings, int)
        assert qu_buildings.number_of_buildings == 1

        # Pass bad parameters
        with pytest.raises(ValidationError):
            QU_Buildings(wall_roughness_length=-1, number_of_buildings=0,
                         number_of_polygon_nodes=0)
        with pytest.raises(ValidationError):
            QU_Buildings(wall_roughness_length=1, number_of_buildings=-1,
                         number_of_polygon_nodes=0)
        with pytest.raises(ValidationError):
            QU_Buildings(wall_roughness_length=0)

    def test_to_dict(self):
        """Test the to_dict method of a QU_Buildings object."""
        qu_buildings = QU_Buildings()
        result_dict = qu_buildings.to_dict()
        assert result_dict[
                   'wall_roughness_length'] == qu_buildings.wall_roughness_length
        assert result_dict[
                   'number_of_buildings'] == qu_buildings.number_of_buildings
        assert result_dict[
                   'number_of_polygon_nodes'] == qu_buildings.number_of_polygon_nodes

    def test_from_dict(self):
        """Test the from_dict method of a QU_Buildings object."""
        qu_buildings = QU_Buildings()
        result_dict = qu_buildings.to_dict()
        test_object = QU_Buildings.from_dict(result_dict)
        assert isinstance(test_object, QU_Buildings)
        assert qu_buildings == test_object

    def test_to_docs(self):
        qu_buildings = QU_Buildings()
        result_dict = qu_buildings.to_dict()
        result_docs = qu_buildings.get_documentation()
        for key in result_dict:
            assert key in result_docs
        for key in result_docs:
            assert key in result_dict

    def test_to_file(self):
        """Test the to_file method of a QU_Buildings object."""
        qu_buildings = QU_Buildings()
        qu_buildings.to_file("tmp/")

        # Read the content of the file and check for correctness
        with open("tmp/QU_buildings.inp", 'r') as file:
            lines = file.readlines()
            assert float(lines[1].strip().split("\t")[
                             0]) == qu_buildings.wall_roughness_length
            assert int(lines[2].strip().split("\t")[
                           0]) == qu_buildings.number_of_buildings
            assert int(lines[3].strip().split("\t")[
                           0]) == qu_buildings.number_of_polygon_nodes

        # Test writing to a non-existent directory
        with pytest.raises(FileNotFoundError):
            qu_buildings.to_file("/non_existent_path/QU_buildings.inp")

    def test_from_file(self):
        """Test initializing a class from a QU_buildings.inp file."""
        qu_buildings = QU_Buildings()
        qu_buildings.to_file("tmp/")
        test_object = QU_Buildings.from_file("tmp/")
        assert isinstance(test_object, QU_Buildings)
        assert qu_buildings == test_object


class TestQU_Fileoptions:
    def test_init(self):
        # Test default initialization
        qu_fileoptions = QU_Fileoptions()
        assert qu_fileoptions.output_data_file_format_flag == 2
        assert qu_fileoptions.non_mass_conserved_initial_field_flag == 0
        assert qu_fileoptions.initial_sensor_velocity_field_flag == 0
        assert qu_fileoptions.qu_staggered_velocity_file_flag == 0
        assert qu_fileoptions.generate_wind_startup_files_flag == 0

        # Test custom initialization #1
        qu_fileoptions = QU_Fileoptions(output_data_file_format_flag=1)
        assert qu_fileoptions.output_data_file_format_flag == 1

        # Test custom initialization #2
        qu_fileoptions = QU_Fileoptions(non_mass_conserved_initial_field_flag=1)
        assert qu_fileoptions.non_mass_conserved_initial_field_flag == 1

        # Test custom initialization #3
        qu_fileoptions = QU_Fileoptions(generate_wind_startup_files_flag=1)
        assert qu_fileoptions.generate_wind_startup_files_flag == 1

        # Test invalid output_data_file_format_flag flags
        for invalid_flag in [-1, 0, 5, "1", 1., 1.5]:
            with pytest.raises(ValidationError):
                QU_Fileoptions(output_data_file_format_flag=invalid_flag)

        # Test invalid non_mass_conserved_initial_field_flag flag
        for invalid_flag in [-1, 0., "1", 2]:
            with pytest.raises(ValidationError):
                QU_Fileoptions(
                    non_mass_conserved_initial_field_flag=invalid_flag)

    def test_to_dict(self):
        """Test the to_dict method of a QU_Buildings object."""
        qu_fileoptions = QU_Fileoptions()
        result_dict = qu_fileoptions.to_dict()
        assert result_dict[
                   'output_data_file_format_flag'] == qu_fileoptions.output_data_file_format_flag
        assert result_dict[
                   'non_mass_conserved_initial_field_flag'] == qu_fileoptions.non_mass_conserved_initial_field_flag
        assert result_dict[
                   'initial_sensor_velocity_field_flag'] == qu_fileoptions.initial_sensor_velocity_field_flag
        assert result_dict[
                   'qu_staggered_velocity_file_flag'] == qu_fileoptions.qu_staggered_velocity_file_flag
        assert result_dict[
                   'generate_wind_startup_files_flag'] == qu_fileoptions.generate_wind_startup_files_flag

    def test_from_dict(self):
        """Test the from_dict method of a QU_Buildings object."""
        qu_fileoptions = QU_Fileoptions()
        result_dict = qu_fileoptions.to_dict()
        test_object = QU_Fileoptions.from_dict(result_dict)
        assert isinstance(test_object, QU_Fileoptions)
        assert qu_fileoptions == test_object

    def test_to_docs(self):
        qu_fileoptions = QU_Fileoptions()
        result_dict = qu_fileoptions.to_dict()
        result_docs = qu_fileoptions.get_documentation()
        for key in result_dict:
            assert key in result_docs

    def test_to_file(self):
        """Test the to_file method of a QU_Buildings object."""
        qu_fileoptions = QU_Fileoptions()
        qu_fileoptions.to_file("tmp/")

        # Read the content of the file and check for correctness
        with open("tmp/QU_fileoptions.inp", 'r') as file:
            lines = file.readlines()
            assert int(lines[1].strip().split("!")[0]) == 2
            assert int(lines[2].strip().split("!")[0]) == 0
            assert int(lines[3].strip().split("!")[0]) == 0
            assert int(lines[4].strip().split("!")[0]) == 0
            assert int(lines[5].strip().split("!")[0]) == 0

        # Test writing to a non-existent directory
        with pytest.raises(FileNotFoundError):
            qu_fileoptions.to_file("/non_existent_path/QU_buildings.inp")

    def test_from_file(self):
        """Test initializing a class from a QU_fileoptions.inp file."""
        qu_fileoptions = QU_Fileoptions()
        qu_fileoptions.to_file("tmp/")
        test_object = QU_Fileoptions.from_file("tmp/")
        assert isinstance(test_object, QU_Fileoptions)
        assert qu_fileoptions == test_object


class TestQU_Simparams:
    @staticmethod
    def get_test_object():
        return QU_Simparams(nx=100, ny=100, nz=26, dx=2., dy=2,
                            quic_domain_height=250)

    def test_init(self):
        # Test default initialization
        qu_simparams = self.get_test_object()
        assert qu_simparams.nx == 100
        assert qu_simparams.ny == 100
        assert qu_simparams.nz == 26
        assert qu_simparams.dx == 2
        assert qu_simparams.dy == 2
        assert qu_simparams.surface_vertical_cell_size == 1
        assert qu_simparams.number_surface_cells == 5
        assert qu_simparams.stretch_grid_flag == 3
        assert len(qu_simparams.dz_array) == 26
        assert len(qu_simparams.vertical_grid_lines.split("\n")) == 29

        # Test changing the default values
        qu_simparams.nx = 150
        assert qu_simparams.nx == 150

        # Test property setters
        qu_simparams.nz = 30
        assert qu_simparams.nz == 30
        assert len(qu_simparams.dz_array) == 30
        assert len(qu_simparams.vertical_grid_lines.split("\n")) == 33

        # Test data type casting
        qu_simparams = QU_Simparams(nx="100", ny=100, nz=26, dx=2, dy=2,
                                    quic_domain_height=5)
        assert isinstance(qu_simparams.nx, int)
        assert qu_simparams.nx == 100

        # Test with custom dz_array
        # TODO: Come back to this tests
        # qu_simparams = QU_Simparams(nx=100, ny=100, nz=26, dx=2, dy=2,
        #                             custom_dz_array=[1] * 26,
        #                             quic_domain_height=250)
        # assert qu_simparams.dz_array == [
        #     qu_simparams.surface_vertical_cell_size] * 26

        # Test invalid stretch_grid_flags
        for invalid_flag in [-1, 4, "1", 1., 1.5, 2]:
            with pytest.raises(ValidationError):
                QU_Simparams(stretch_grid_flag=invalid_flag)

    def test_dz_array(self):
        # Test with stretch_grid_flag = 0
        qu_simparams = self.get_test_object()
        qu_simparams.stretch_grid_flag = 0
        assert qu_simparams.dz_array == [
            qu_simparams.surface_vertical_cell_size] * qu_simparams.nz

        # Test with stretch_grid_flag = 1
        qu_simparams = self.get_test_object()
        qu_simparams.stretch_grid_flag = 1
        qu_simparams.custom_dz_array = [0.5] * qu_simparams.nz
        assert qu_simparams.dz_array == [0.5] * qu_simparams.nz

        # Test with stretch_grid_flag = 3
        qu_simparams = self.get_test_object()
        assert len(qu_simparams.dz_array) == qu_simparams.nz

    def test_stretch_grid_flag_0(self):
        qu_simparams = self.get_test_object()
        qu_simparams.stretch_grid_flag = 0
        vertical_grid_lines = qu_simparams._stretch_grid_flag_0()
        with open("data/test-templates/stretchgrid_0.txt") as f:
            expected_lines = f.readlines()
        assert vertical_grid_lines == "".join(expected_lines)

    def test_stretch_grid_flag_1(self):
        qu_simparams = self.get_test_object()
        qu_simparams.stretch_grid_flag = 1

        # Test with no dz_array input
        with pytest.raises(ValueError):
            qu_simparams._stretch_grid_flag_1()

        # Test with 19 custom_dz_array inputs
        qu_simparams.custom_dz_array = [1] * (qu_simparams.nz - 1)
        with pytest.raises(ValueError):
            qu_simparams._stretch_grid_flag_1()

        # Test with dz inputs that don't match the surface values
        qu_simparams.custom_dz_array = [1] * qu_simparams.nz
        qu_simparams.custom_dz_array[0] = 2
        with pytest.raises(ValueError):
            qu_simparams._stretch_grid_flag_1()

        # Test valid case
        qu_simparams.custom_dz_array = [1] * qu_simparams.nz
        vertical_grid_lines = qu_simparams._stretch_grid_flag_1()
        with open("data/test-templates/stretchgrid_1.txt") as f:
            expected_lines = f.readlines()
        assert vertical_grid_lines == "".join(expected_lines)

    def test_stretch_grid_flag_3(self):
        qu_simparams = self.get_test_object()
        vertical_grid_lines = qu_simparams._stretch_grid_flag_3()
        with open("data/test-templates/stretchgrid_3.txt") as f:
            expected_lines = f.readlines()
        assert vertical_grid_lines == "".join(expected_lines)

    def test_generate_vertical_grid(self):
        qu_simparams = self.get_test_object()

        # Test stretch_grid_flag = 0
        qu_simparams.stretch_grid_flag = 0
        with open("data/test-templates/stretchgrid_0.txt") as f:
            expected_lines = f.readlines()
        assert qu_simparams.vertical_grid_lines == "".join(expected_lines)

        # Test stretch_grid_flag = 1
        qu_simparams.stretch_grid_flag = 1
        qu_simparams.custom_dz_array = [1] * qu_simparams.nz
        with open("data/test-templates/stretchgrid_1.txt") as f:
            expected_lines = f.readlines()
        assert qu_simparams.vertical_grid_lines == "".join(expected_lines)

        # Test stretch_grid_flag = 3
        qu_simparams.stretch_grid_flag = 3
        with open("data/test-templates/stretchgrid_3.txt") as f:
            expected_lines = f.readlines()
        assert qu_simparams.vertical_grid_lines == "".join(expected_lines)

    def test_generate_wind_times(self):
        # Test valid wind_step_times
        qu_simparams = self.get_test_object()
        qu_simparams.wind_times = [0]
        wind_times_lines = qu_simparams._generate_wind_time_lines()
        with open("data/test-templates/wind_times.txt") as f:
            expected_lines = f.readlines()
        assert wind_times_lines == "".join(expected_lines)

        # Test invalid wind_step_times
        qu_simparams.wind_times = []
        with pytest.raises(ValueError):
            qu_simparams._generate_wind_time_lines()

    def test_to_dict(self):
        """
        Test the to_dict method of a QU_Simparams object.
        """
        qu_simparams = self.get_test_object()
        result_dict = qu_simparams.to_dict()

        # Test the passed parameters
        assert result_dict['nx'] == qu_simparams.nx
        assert result_dict['ny'] == qu_simparams.ny
        assert result_dict['nz'] == qu_simparams.nz
        assert result_dict['dx'] == qu_simparams.dx
        assert result_dict['dy'] == qu_simparams.dy
        assert result_dict[
                   'surface_vertical_cell_size'] == qu_simparams.surface_vertical_cell_size
        assert result_dict[
                   'number_surface_cells'] == qu_simparams.number_surface_cells

        # Test the default parameters
        assert result_dict[
                   'surface_vertical_cell_size'] == qu_simparams.surface_vertical_cell_size
        assert result_dict[
                   'number_surface_cells'] == qu_simparams.number_surface_cells
        assert result_dict[
                   'stretch_grid_flag'] == qu_simparams.stretch_grid_flag
        assert result_dict['dz_array'] == qu_simparams.dz_array
        assert result_dict['utc_offset'] == qu_simparams.utc_offset
        assert result_dict['wind_times'] == qu_simparams.wind_times
        assert result_dict['sor_iter_max'] == qu_simparams.sor_iter_max
        assert result_dict[
                   'sor_residual_reduction'] == qu_simparams.sor_residual_reduction
        assert result_dict[
                   'use_diffusion_flag'] == qu_simparams.use_diffusion_flag
        assert result_dict[
                   'number_diffusion_iterations'] == qu_simparams.number_diffusion_iterations
        assert result_dict['domain_rotation'] == qu_simparams.domain_rotation
        assert result_dict['utm_x'] == qu_simparams.utm_x
        assert result_dict['utm_y'] == qu_simparams.utm_y
        assert result_dict['utm_zone_number'] == qu_simparams.utm_zone_number
        assert result_dict['utm_zone_letter'] == qu_simparams.utm_zone_letter
        assert result_dict['quic_cfd_flag'] == qu_simparams.quic_cfd_flag
        assert result_dict[
                   'explosive_bldg_flag'] == qu_simparams.explosive_bldg_flag
        assert result_dict['bldg_array_flag'] == qu_simparams.bldg_array_flag

    def test_from_dict(self):
        """
        Test the from_dict method of a QU_Simparams object.
        """
        qu_simparams = self.get_test_object()
        result_dict = qu_simparams.to_dict()
        test_object = QU_Simparams.from_dict(result_dict)
        assert isinstance(test_object, QU_Simparams)
        assert qu_simparams == test_object

    def test_to_docs(self):
        qu_simparams = self.get_test_object()
        result_dict = qu_simparams.to_dict()
        result_docs = qu_simparams.get_documentation()
        for key in result_dict:
            if key in ["vertical_grid_lines", "wind_time_lines",
                       "custom_dz_array"]:
                continue
            assert key in result_docs
        for key in result_docs:
            assert key in result_dict

    def test_to_file(self):
        """
        Test the to_file method of a QU_Simparams object.
        """
        qu_simparams = self.get_test_object()
        qu_simparams.to_file("tmp/")

        # Read the content of the file and check for correctness
        with open("tmp/QU_simparams.inp", 'r') as file:
            lines = file.readlines()

        # Check nx, ny, nz, dx, dy
        assert int(lines[1].strip().split("!")[0]) == qu_simparams.nx
        assert int(lines[2].strip().split("!")[0]) == qu_simparams.ny
        assert int(lines[3].strip().split("!")[0]) == qu_simparams.nz
        assert float(lines[4].strip().split("!")[0]) == qu_simparams.dx
        assert float(lines[5].strip().split("!")[0]) == qu_simparams.dy

        # Check stretch_grid_flag, surface_vertical_cell_size,
        # number_surface_cells
        assert int(
            lines[6].strip().split("!")[0]) == qu_simparams.stretch_grid_flag
        assert float(lines[7].strip().split("!")[
                         0]) == qu_simparams.surface_vertical_cell_size
        assert int(
            lines[8].strip().split("!")[0]) == qu_simparams.number_surface_cells

        # Check dz_array
        assert lines[9] == "! DZ array [m]\n"
        for i in range(qu_simparams.nz):
            index = i + 10
            dz = qu_simparams.dz_array[i]
            assert float(lines[index].strip()) == dz

        # Update lines index
        i_current = 10 + qu_simparams.nz

        # Check number of time increments, utc_offset
        assert int(lines[i_current].strip().split("!")[0]) == len(
            qu_simparams.wind_times)
        assert int(lines[i_current + 1].strip().split("!")[
                       0]) == qu_simparams.utc_offset

        # Check wind_step_times
        assert lines[i_current + 2] == "! Wind step times [s]\n"
        for i in range(len(qu_simparams.wind_times)):
            index = i_current + 3 + i
            wind_time = qu_simparams.wind_times[i]
            assert int(lines[index].strip()) == wind_time

        # Update lines index
        i_current = i_current + 3 + len(qu_simparams.wind_times)
        i_current += 9  # Skip not used lines

        # Check sor_iter_max, sor_residual_reduction
        assert int(
            lines[i_current].strip().split("!")[0]) == qu_simparams.sor_iter_max
        assert int(lines[i_current + 1].strip().split("!")[
                       0]) == qu_simparams.sor_residual_reduction

        # Check use_diffusion_flag, number_diffusion_iterations, domain_rotation
        # utm_x, utm_y, utm_zone_number, utm_zone_letter, quic_cfd_flag,
        # explosive_bldg_flag, bldg_array_flag
        assert int(lines[i_current + 2].strip().split("!")[
                       0]) == qu_simparams.use_diffusion_flag
        assert int(lines[i_current + 3].strip().split("!")[
                       0]) == qu_simparams.number_diffusion_iterations
        assert float(lines[i_current + 4].strip().split("!")[
                         0]) == qu_simparams.domain_rotation
        assert float(
            lines[i_current + 5].strip().split("!")[0]) == qu_simparams.utm_x
        assert float(
            lines[i_current + 6].strip().split("!")[0]) == qu_simparams.utm_y
        assert int(lines[i_current + 7].strip().split("!")[
                       0]) == qu_simparams.utm_zone_number
        assert int(lines[i_current + 8].strip().split("!")[
                       0]) == qu_simparams.utm_zone_letter
        assert int(lines[i_current + 9].strip().split("!")[
                       0]) == qu_simparams.quic_cfd_flag
        assert int(lines[i_current + 10].strip().split("!")[
                       0]) == qu_simparams.explosive_bldg_flag
        assert int(lines[i_current + 11].strip().split("!")[
                       0]) == qu_simparams.bldg_array_flag

    def test_from_file(self):
        """
        Test initializing a class from a QU_simparams.inp file.
        """
        # Test stretch grid flag = 3
        qu_simparams = self.get_test_object()
        qu_simparams.to_file("tmp/")
        test_object = QU_Simparams.from_file("tmp/")
        assert isinstance(test_object, QU_Simparams)
        assert qu_simparams == test_object

        # Test stretch grid flag = 0
        qu_simparams = self.get_test_object()
        qu_simparams.stretch_grid_flag = 0
        qu_simparams.to_file("tmp/")
        test_object = QU_Simparams.from_file("tmp/")
        assert isinstance(test_object, QU_Simparams)
        assert qu_simparams == test_object

        # Test stretch grid flag = 1
        qu_simparams = self.get_test_object()
        qu_simparams.stretch_grid_flag = 1
        qu_simparams.custom_dz_array = [1] * qu_simparams.nz
        qu_simparams.to_file("tmp/")
        test_object = QU_Simparams.from_file("tmp/")
        assert isinstance(test_object, QU_Simparams)
        assert qu_simparams == test_object


class TestQFire_Advanced_User_Inputs:
    def test_init(self):
        """Test the initialization of a QFire_Advanced_User_Inputs object."""
        # Test the default initialization
        qfire_advanced_user_inputs = QFire_Advanced_User_Inputs()
        assert qfire_advanced_user_inputs.fraction_cells_launch_firebrands == 0.05

        # Test custom initialization
        qfire_advanced_user_inputs = QFire_Advanced_User_Inputs(
            fraction_cells_launch_firebrands=0.1)
        assert qfire_advanced_user_inputs.fraction_cells_launch_firebrands == 0.1

        # Test data type casting
        qfire_advanced_user_inputs = QFire_Advanced_User_Inputs(
            fraction_cells_launch_firebrands="0.1")
        assert isinstance(
            qfire_advanced_user_inputs.fraction_cells_launch_firebrands, float)
        assert qfire_advanced_user_inputs.fraction_cells_launch_firebrands == 0.1

        # Pass bad parameters: negative numbers
        with pytest.raises(ValidationError):
            QFire_Advanced_User_Inputs(fraction_cells_launch_firebrands=-1)

        # Pass bad parameters: not a fraction
        with pytest.raises(ValidationError):
            QFire_Advanced_User_Inputs(fraction_cells_launch_firebrands=2)

        # Pass bad parameters: not a valid range for theta
        with pytest.raises(ValidationError):
            QFire_Advanced_User_Inputs(minimum_landing_angle=361)

    def test_to_dict(self):
        """Test the to_dict method of a QFire_Advanced_User_Inputs object."""
        qfire_advanced_user_inputs = QFire_Advanced_User_Inputs()
        result_dict = qfire_advanced_user_inputs.to_dict()
        assert result_dict[
                   'fraction_cells_launch_firebrands'] == qfire_advanced_user_inputs.fraction_cells_launch_firebrands
        assert result_dict[
                   'firebrand_radius_scale_factor'] == qfire_advanced_user_inputs.firebrand_radius_scale_factor
        assert result_dict[
                   'firebrand_trajectory_time_step'] == qfire_advanced_user_inputs.firebrand_trajectory_time_step
        assert result_dict[
                   'firebrand_launch_interval'] == qfire_advanced_user_inputs.firebrand_launch_interval
        assert result_dict[
                   'firebrands_per_deposition'] == qfire_advanced_user_inputs.firebrands_per_deposition
        assert result_dict[
                   'firebrand_area_ratio'] == qfire_advanced_user_inputs.firebrand_area_ratio
        assert result_dict[
                   'minimum_burn_rate_coefficient'] == qfire_advanced_user_inputs.minimum_burn_rate_coefficient
        assert result_dict[
                   'max_firebrand_thickness_fraction'] == qfire_advanced_user_inputs.max_firebrand_thickness_fraction
        assert result_dict[
                   'firebrand_germination_delay'] == qfire_advanced_user_inputs.firebrand_germination_delay
        assert result_dict[
                   'vertical_velocity_scale_factor'] == qfire_advanced_user_inputs.vertical_velocity_scale_factor
        assert result_dict[
                   'minimum_firebrand_ignitions'] == qfire_advanced_user_inputs.minimum_firebrand_ignitions
        assert result_dict[
                   'maximum_firebrand_ignitions'] == qfire_advanced_user_inputs.maximum_firebrand_ignitions
        assert result_dict[
                   'minimum_landing_angle'] == qfire_advanced_user_inputs.minimum_landing_angle
        assert result_dict[
                   'maximum_firebrand_thickness'] == qfire_advanced_user_inputs.maximum_firebrand_thickness

    def test_from_dict(self):
        """Test class initialization from a dictionary object"""
        qfire_advanced_user_inputs = QFire_Advanced_User_Inputs()
        result_dict = qfire_advanced_user_inputs.to_dict()
        test_obj = QFire_Advanced_User_Inputs.from_dict(result_dict)
        assert test_obj == qfire_advanced_user_inputs

    def test_to_docs(self):
        """Test the to_docs method of a QFire_Advanced_User_Inputs object."""
        qfire_advanced_user_inputs = QFire_Advanced_User_Inputs()
        result_dict = qfire_advanced_user_inputs.to_dict()
        result_docs = qfire_advanced_user_inputs.get_documentation()
        for key in result_dict:
            assert key in result_docs
        for key in result_docs:
            assert key in result_dict

    def test_to_file(self):
        """Test the to_file method of a QFire_Advanced_User_Inputs object."""
        qfire_advanced_user_inputs = QFire_Advanced_User_Inputs(
            fraction_cells_launch_firebrands=0.1)
        qfire_advanced_user_inputs.to_file("tmp/")

        # Read the content of the file and check for correctness
        with open("tmp/QFIRE_advanced_user_inputs.inp", 'r') as file:
            lines = file.readlines()
            assert float(lines[0].strip().split("!")[0]) == qfire_advanced_user_inputs.fraction_cells_launch_firebrands
            assert float(lines[1].strip().split("!")[0]) == qfire_advanced_user_inputs.firebrand_radius_scale_factor
            assert float(lines[2].strip().split("!")[0]) == qfire_advanced_user_inputs.firebrand_trajectory_time_step
            assert float(lines[3].strip().split("!")[0]) == qfire_advanced_user_inputs.firebrand_launch_interval
            assert float(lines[4].strip().split("!")[0]) == qfire_advanced_user_inputs.firebrands_per_deposition
            assert float(lines[5].strip().split("!")[0]) == qfire_advanced_user_inputs.firebrand_area_ratio
            assert float(lines[6].strip().split("!")[0]) == qfire_advanced_user_inputs.minimum_burn_rate_coefficient
            assert float(lines[7].strip().split("!")[0]) == qfire_advanced_user_inputs.max_firebrand_thickness_fraction
            assert float(lines[8].strip().split("!")[0]) == qfire_advanced_user_inputs.firebrand_germination_delay
            assert float(lines[9].strip().split("!")[0]) == qfire_advanced_user_inputs.vertical_velocity_scale_factor
            assert float(lines[10].strip().split("!")[0]) == qfire_advanced_user_inputs.minimum_firebrand_ignitions
            assert float(lines[11].strip().split("!")[0]) == qfire_advanced_user_inputs.maximum_firebrand_ignitions
            assert float(lines[12].strip().split("!")[0]) == qfire_advanced_user_inputs.minimum_landing_angle
            assert float(lines[13].strip().split("!")[0]) == qfire_advanced_user_inputs.maximum_firebrand_thickness

        # Test writing to a non-existent directory
        with pytest.raises(FileNotFoundError):
            qfire_advanced_user_inputs.to_file(
                "/non_existent_path/QFIRE_advanced_user_inputs.inp")

    def test_from_file(self):
        """Test initializing a class from a QFIRE_advanced_user_inputs.inp
        file."""
        qfire_advanced_user_inputs = QFire_Advanced_User_Inputs()
        qfire_advanced_user_inputs.to_file("tmp/")
        test_object = QFire_Advanced_User_Inputs.from_file("tmp/")
        assert isinstance(test_object, QFire_Advanced_User_Inputs)
        assert qfire_advanced_user_inputs == test_object


class TestQUIC_fire:
    @staticmethod
    def get_test_object():
        return QUIC_fire(nz=26,
                         sim_time=60, time_now=1695311421)

    def test_init(self):
        # Test default initialization
        quic_fire = self.get_test_object()
        assert quic_fire.nz == 26
        assert quic_fire.sim_time == 60

        # Test changing the default values
        quic_fire.nz = 27
        assert quic_fire.nz == 27

        # Test data type casting
        quic_fire = QUIC_fire(nz="26",
                              sim_time=60, time_now=1695311421)
        assert isinstance(quic_fire.nz, int)
        assert quic_fire.nz == 26

        # Test stretch grid input
        assert quic_fire.stretch_grid_flag == 0
        assert quic_fire.stretch_grid_input == "1"
        assert quic_fire.dz == 1
        quic_fire.nz = 5
        quic_fire.dz_array = [1, 2, 3, 4, 5]
        quic_fire.stretch_grid_flag = 1
        assert quic_fire.stretch_grid_input == "1.0\n2.0\n3.0\n4.0\n5.0\n"

        # Test invalid dz array
        quic_fire = QUIC_fire(nz=26,
                              sim_time=60, time_now=1695311421,
                              stretch_grid_flag=1,
                              dz_array=[1, 2, 3, 4, 5])
        with pytest.raises(ValueError):
            assert quic_fire.stretch_grid_input == "1.0\n2.0\n3.0\n4.0\n5.0\n"
        
        # Test invalid random_seed
        quic_fire = self.get_test_object()
        with pytest.raises(ValidationError):
            quic_fire.random_seed = 0

        # Test fuel inputs
        quic_fire = QUIC_fire(nz=26,
                              sim_time=60, time_now=1695311421)
        assert quic_fire.fuel_density is None
        
        quic_fire.fuel_flag = 1
        quic_fire.fuel_density=0.5
        quic_fire.fuel_moisture=1
        quic_fire.fuel_height=0.75
        assert quic_fire.fuel_lines == (
            f"{quic_fire.fuel_flag}\t! fuel density flag: 1 = uniform; "
            f"2 = provided thru QF_FuelMoisture.inp, 3 = Firetech"
            f" files for quic grid, 4 = Firetech files for "
            f"different grid (need interpolation)"
            f"\n0.5"
            f"\n{quic_fire.fuel_flag}\t! fuel moisture flag: 1 = uniform; "
            f"2 = provided thru QF_FuelMoisture.inp, 3 = Firetech"
            f" files for quic grid, 4 = Firetech files for "
            f"different grid (need interpolation)"
            f"\n1.0"
            f"\n{quic_fire.fuel_flag}\t! fuel height flag: 1 = uniform; "
            f"2 = provided thru QF_FuelMoisture.inp, 3 = Firetech"
            f" files for quic grid, 4 = Firetech files for "
            f"different grid (need interpolation)"
            f"\n0.75")

    def test_to_dict(self):
        """Test the to_dict method of a QUIC_fire object."""
        quic_fire = self.get_test_object()
        result_dict = quic_fire.to_dict()

        assert result_dict['nz'] == quic_fire.nz
        # TODO: revisit this one
        # assert result_dict["output_times"] == quic_fire.output_times
        assert result_dict['time_now'] == quic_fire.time_now
        assert result_dict['sim_time'] == quic_fire.sim_time
        assert result_dict['fire_flag'] == quic_fire.fire_flag
        assert result_dict['random_seed'] == quic_fire.random_seed
        assert result_dict['fire_time_step'] == quic_fire.fire_time_step
        assert result_dict['quic_time_step'] == quic_fire.quic_time_step
        assert result_dict['out_time_fire'] == quic_fire.out_time_fire
        assert result_dict['out_time_wind'] == quic_fire.out_time_wind
        assert result_dict['out_time_emis_rad'] == quic_fire.out_time_emis_rad
        assert result_dict['out_time_wind_avg'] == quic_fire.out_time_wind_avg
        assert result_dict['stretch_grid_flag'] == quic_fire.stretch_grid_flag
        assert result_dict['dz'] == quic_fire.dz
        assert result_dict['dz_array'] == quic_fire.dz_array
        assert result_dict['fuel_flag'] == quic_fire.fuel_flag
        assert result_dict['fuel_density'] == quic_fire.fuel_density
        assert result_dict['fuel_moisture'] == quic_fire.fuel_moisture
        assert result_dict['fuel_height'] == quic_fire.fuel_height
        assert result_dict['fuel_lines'] == quic_fire.fuel_lines
        assert result_dict['ignitions_per_cell'] == quic_fire.ignitions_per_cell
        assert result_dict['firebrand_flag'] == quic_fire.firebrand_flag
        assert result_dict['auto_kill'] == quic_fire.auto_kill
        assert result_dict['eng_to_atm_out'] == quic_fire.eng_to_atm_out
        assert result_dict['react_rate_out'] == quic_fire.react_rate_out
        assert result_dict['fuel_dens_out'] == quic_fire.fuel_dens_out
        assert result_dict['QF_wind_out'] == quic_fire.QF_wind_out
        assert result_dict['QU_wind_inst_out'] == quic_fire.QU_wind_inst_out
        assert result_dict['QU_wind_avg_out'] == quic_fire.QU_wind_avg_out
        assert result_dict['fuel_moist_out'] == quic_fire.fuel_moist_out
        assert result_dict['mass_burnt_out'] == quic_fire.mass_burnt_out
        assert result_dict['firebrand_out'] == quic_fire.firebrand_out
        assert result_dict['emissions_out'] == quic_fire.emissions_out
        assert result_dict['radiation_out'] == quic_fire.radiation_out
        assert result_dict['intensity_out'] == quic_fire.intensity_out

        # Computed fields
        assert result_dict['stretch_grid_input'] == quic_fire.stretch_grid_input
        assert result_dict['ignition_lines'] == quic_fire.ignition_lines
        assert result_dict['fuel_lines'] == quic_fire.fuel_lines

    # TODO: Add test for from_dict
    # TODO: Add test for to_docs
    # TODO: Add test for to_file

    def test_from_file(self):
        """Test initializing a class from a QUIC_fire.inp
        file."""
        quic_fire = self.get_test_object()
        quic_fire.to_file("tmp/")
        test_object = QUIC_fire.from_file("tmp/")
        assert isinstance(test_object, QUIC_fire)
        assert quic_fire == test_object

class Test_QFire_Bldg_Advanced_User_Inputs:

    def test_default_init(self):
        bldg_inputs = QFire_Bldg_Advanced_User_Inputs()

        assert bldg_inputs.convert_buildings_to_fuel_flag == 0
        assert bldg_inputs.building_fuel_density == 0.5
        assert bldg_inputs.building_attenuation_coefficient == 2.
        assert bldg_inputs.building_surface_roughness == 0.01
        assert bldg_inputs.convert_fuel_to_canopy_flag == 1
        assert bldg_inputs.update_canopy_winds_flag == 1
        assert bldg_inputs.fuel_attenuation_coefficient == 1.
        assert bldg_inputs.fuel_surface_roughness == 0.1

    def test_custom_init(self):
        # Change a flag
        bldg_inputs = QFire_Bldg_Advanced_User_Inputs(
            convert_buildings_to_fuel_flag=1)
        assert bldg_inputs.convert_buildings_to_fuel_flag == 1

        # Change a float
        bldg_inputs = QFire_Bldg_Advanced_User_Inputs(building_fuel_density=0.6)
        assert bldg_inputs.building_fuel_density == 0.6

        # Test data type casting
        bldg_inputs = QFire_Bldg_Advanced_User_Inputs(
            building_fuel_density="0.6")
        assert isinstance(bldg_inputs.building_fuel_density, float)

    def test_init_invalid_values(self):
        # Test invalid convert_buildings_to_fuel_flag
        for invalid_flag in [-1, 2, "1", 1., 1.5]:
            with pytest.raises(ValidationError):
                QFire_Bldg_Advanced_User_Inputs(
                    convert_buildings_to_fuel_flag=invalid_flag)

        # Test invalid building_fuel_density
        for invalid_density in [-1, ""]:
            with pytest.raises(ValidationError):
                QFire_Bldg_Advanced_User_Inputs(
                    building_fuel_density=invalid_density)

    def test_to_dict(self):
        bldg_inputs = QFire_Bldg_Advanced_User_Inputs()
        result_dict = bldg_inputs.to_dict()

        assert result_dict['convert_buildings_to_fuel_flag'] == bldg_inputs.convert_buildings_to_fuel_flag
        assert result_dict['building_fuel_density'] == bldg_inputs.building_fuel_density
        assert result_dict['building_attenuation_coefficient'] == bldg_inputs.building_attenuation_coefficient
        assert result_dict['building_surface_roughness'] == bldg_inputs.building_surface_roughness
        assert result_dict['convert_fuel_to_canopy_flag'] == bldg_inputs.convert_fuel_to_canopy_flag
        assert result_dict['update_canopy_winds_flag'] == bldg_inputs.update_canopy_winds_flag
        assert result_dict['fuel_attenuation_coefficient'] == bldg_inputs.fuel_attenuation_coefficient
        assert result_dict['fuel_surface_roughness'] == bldg_inputs.fuel_surface_roughness

    def test_from_dict(self):
        bldg_inputs = QFire_Bldg_Advanced_User_Inputs()
        result_dict = bldg_inputs.to_dict()
        test_obj = QFire_Bldg_Advanced_User_Inputs.from_dict(result_dict)
        assert test_obj == bldg_inputs

    def test_to_docs(self):
        bldg_inputs = QFire_Bldg_Advanced_User_Inputs()
        result_dict = bldg_inputs.to_dict()
        result_docs = bldg_inputs.get_documentation()
        for key in result_dict:
            assert key in result_docs
        for key in result_docs:
            assert key in result_dict

    def test_to_file(self):
        bldg_inputs = QFire_Bldg_Advanced_User_Inputs()
        bldg_inputs.to_file("tmp/")

        # Read the content of the file and check for correctness
        with open("tmp/QFIRE_bldg_advanced_user_inputs.inp", 'r') as file:
            lines = file.readlines()
        assert int(lines[0].strip().split("!")[0]) == bldg_inputs.convert_buildings_to_fuel_flag
        assert float(lines[1].strip().split("!")[0]) == bldg_inputs.building_fuel_density
        assert float(lines[2].strip().split("!")[0]) == bldg_inputs.building_attenuation_coefficient
        assert float(lines[3].strip().split("!")[0]) == bldg_inputs.building_surface_roughness
        assert int(lines[4].strip().split("!")[0]) == bldg_inputs.convert_fuel_to_canopy_flag
        assert int(lines[5].strip().split("!")[0]) == bldg_inputs.update_canopy_winds_flag
        assert float(lines[6].strip().split("!")[0]) == bldg_inputs.fuel_attenuation_coefficient
        assert float(lines[7].strip().split("!")[0]) == bldg_inputs.fuel_surface_roughness

        # Test writing to a non-existent directory
        with pytest.raises(FileNotFoundError):
            bldg_inputs.to_file(
                "/non_existent_path/QFIRE_bldg_advanced_user_inputs.inp")

    def test_from_file(self):
        bldg_inputs = QFire_Bldg_Advanced_User_Inputs()
        bldg_inputs.to_file("tmp/")
        test_object = QFire_Bldg_Advanced_User_Inputs.from_file("tmp/")
        assert isinstance(test_object, QFire_Bldg_Advanced_User_Inputs)
        assert bldg_inputs == test_object


class Test_QFire_Plume_Advanced_User_Inputs:

    def test_default_init(self):
        plume_inputs = QFire_Plume_Advanced_User_Inputs()

        assert plume_inputs.max_plumes_per_timestep == 150000
        assert plume_inputs.min_plume_updraft_velocity == 0.1
        assert plume_inputs.max_plume_updraft_velocity == 100.
        assert plume_inputs.min_velocity_ratio == 0.1
        assert plume_inputs.brunt_vaisala_freq_squared == 0.
        assert plume_inputs.creeping_flag == 1
        assert plume_inputs.adaptive_timestep_flag == 0
        assert plume_inputs.plume_timestep == 1.
        assert plume_inputs.sor_option_flag == 1
        assert plume_inputs.sor_alpha_plume_center == 10.
        assert plume_inputs.sor_alpha_plume_edge == 1.
        assert plume_inputs.max_plume_merging_angle == 30.
        assert plume_inputs.max_plume_overlap_fraction == 0.7
        assert plume_inputs.plume_to_grid_updrafts_flag == 1
        assert plume_inputs.max_points_along_plume_edge == 10
        assert plume_inputs.plume_to_grid_intersection_flag == 1

    def test_custom_init(self):
        plume_inputs = QFire_Plume_Advanced_User_Inputs(
            max_plumes_per_timestep=100000,
            min_plume_updraft_velocity=0.2,
            creeping_flag=0,
            max_plume_updraft_velocity="100."
        )
        assert plume_inputs.max_plumes_per_timestep == 100000
        assert plume_inputs.min_plume_updraft_velocity == 0.2
        assert plume_inputs.creeping_flag == 0
        assert plume_inputs.max_plume_updraft_velocity == 100.

    def test_invalid_values(self):
        # Invalid max_plumes_per_timestep (Positive integer)
        for value in [-1, 0, 1.5, "a"]:
            with pytest.raises(ValidationError):
                QFire_Plume_Advanced_User_Inputs(max_plumes_per_timestep=value)

        # Invalid min_plume_updraft_velocity (Positive float)
        for value in [-1, 0, "a"]:
            with pytest.raises(ValidationError):
                QFire_Plume_Advanced_User_Inputs(min_plume_updraft_velocity=value)

        # Invalid brunt_vaisala_freq_squared (Non-negative float)
        for value in [-1, "a"]:
            with pytest.raises(ValidationError):
                QFire_Plume_Advanced_User_Inputs(brunt_vaisala_freq_squared=value)

        # Invalid creeping_flag (Literal 0 or 1)
        for value in [-1, 2, 1.5, "a", "0"]:
            with pytest.raises(ValidationError):
                QFire_Plume_Advanced_User_Inputs(creeping_flag=value)

    def test_to_dict(self):
        plume_inputs = QFire_Plume_Advanced_User_Inputs()
        result_dict = plume_inputs.to_dict()

        assert result_dict['max_plumes_per_timestep'] == plume_inputs.max_plumes_per_timestep
        assert result_dict['min_plume_updraft_velocity'] == plume_inputs.min_plume_updraft_velocity
        assert result_dict['max_plume_updraft_velocity'] == plume_inputs.max_plume_updraft_velocity
        assert result_dict['min_velocity_ratio'] == plume_inputs.min_velocity_ratio
        assert result_dict['brunt_vaisala_freq_squared'] == plume_inputs.brunt_vaisala_freq_squared
        assert result_dict['creeping_flag'] == plume_inputs.creeping_flag
        assert result_dict['adaptive_timestep_flag'] == plume_inputs.adaptive_timestep_flag
        assert result_dict['plume_timestep'] == plume_inputs.plume_timestep
        assert result_dict['sor_option_flag'] == plume_inputs.sor_option_flag
        assert result_dict['sor_alpha_plume_center'] == plume_inputs.sor_alpha_plume_center
        assert result_dict['sor_alpha_plume_edge'] == plume_inputs.sor_alpha_plume_edge
        assert result_dict['max_plume_merging_angle'] == plume_inputs.max_plume_merging_angle
        assert result_dict['max_plume_overlap_fraction'] == plume_inputs.max_plume_overlap_fraction
        assert result_dict['plume_to_grid_updrafts_flag'] == plume_inputs.plume_to_grid_updrafts_flag
        assert result_dict['max_points_along_plume_edge'] == plume_inputs.max_points_along_plume_edge
        assert result_dict['plume_to_grid_intersection_flag'] == plume_inputs.plume_to_grid_intersection_flag

    def test_from_dict(self):
        plume_inputs = QFire_Plume_Advanced_User_Inputs()
        result_dict = plume_inputs.to_dict()
        test_obj = QFire_Plume_Advanced_User_Inputs.from_dict(result_dict)
        assert test_obj == plume_inputs

    def test_to_docs(self):
        plume_inputs = QFire_Plume_Advanced_User_Inputs()
        result_dict = plume_inputs.to_dict()
        result_docs = plume_inputs.get_documentation()
        for key in result_dict:
            assert key in result_docs
        for key in result_docs:
            assert key in result_dict

    def test_to_file(self):
        plume_inputs = QFire_Plume_Advanced_User_Inputs()
        plume_inputs.to_file("tmp/")

        # Read the content of the file and check for correctness
        with open("tmp/QFIRE_plume_advanced_user_inputs.inp", 'r') as file:
            lines = file.readlines()
        assert int(lines[0].strip().split("!")[0]) == plume_inputs.max_plumes_per_timestep
        assert float(lines[1].strip().split("!")[0]) == plume_inputs.min_plume_updraft_velocity
        assert float(lines[2].strip().split("!")[0]) == plume_inputs.max_plume_updraft_velocity
        assert float(lines[3].strip().split("!")[0]) == plume_inputs.min_velocity_ratio
        assert float(lines[4].strip().split("!")[0]) == plume_inputs.brunt_vaisala_freq_squared
        assert int(lines[5].strip().split("!")[0]) == plume_inputs.creeping_flag
        assert int(lines[6].strip().split("!")[0]) == plume_inputs.adaptive_timestep_flag
        assert float(lines[7].strip().split("!")[0]) == plume_inputs.plume_timestep
        assert int(lines[8].strip().split("!")[0]) == plume_inputs.sor_option_flag
        assert float(lines[9].strip().split("!")[0]) == plume_inputs.sor_alpha_plume_center
        assert float(lines[10].strip().split("!")[0]) == plume_inputs.sor_alpha_plume_edge
        assert float(lines[11].strip().split("!")[0]) == plume_inputs.max_plume_merging_angle
        assert float(lines[12].strip().split("!")[0]) == plume_inputs.max_plume_overlap_fraction
        assert int(lines[13].strip().split("!")[0]) == plume_inputs.plume_to_grid_updrafts_flag
        assert int(lines[14].strip().split("!")[0]) == plume_inputs.max_points_along_plume_edge
        assert int(lines[15].strip().split("!")[0]) == plume_inputs.plume_to_grid_intersection_flag

    def test_from_file(self):
        plume_inputs = QFire_Plume_Advanced_User_Inputs()
        plume_inputs.to_file("tmp/")
        test_object = QFire_Plume_Advanced_User_Inputs.from_file("tmp/")
        assert isinstance(test_object, QFire_Plume_Advanced_User_Inputs)
        assert plume_inputs == test_object


class TestSimulationInputs:
    def get_basic_test_object(self):
        return SimulationInputs.setup_simulation(
            nx=100, ny=100, fire_nz=40, quic_nz=26,
            quic_height=180, dx=2, dy=2, dz=1,
            wind_speed=2.7, wind_direction=270,
            simulation_time=600, output_time=60)

    def test_basic_inputs(self):
        sim_inputs = self.get_basic_test_object()
        assert isinstance(sim_inputs, SimulationInputs)

    def test_list_inputs(self):
        sim_inputs = self.get_basic_test_object()
        inputs = sim_inputs.list_inputs()
        assert "rasterorigin" in inputs

    def test_get_input(self):
        sim_inputs = self.get_basic_test_object()
        rasterorigin = sim_inputs.get_input("rasterorigin")
        assert isinstance(rasterorigin, RasterOrigin)

<<<<<<< HEAD
class TestQUTopoInputs:
    def get_default_test_object(self):
        return QU_TopoInputs(topo_type = TopoType(topo_flag = 0))
    
    def get_complex_test_object(self):
        return QU_TopoInputs(
            topo_type = GaussianHillTopo(x_hilltop = 100, y_hilltop = 150, elevation_max = 500, elevation_std = 20),
            smoothing_method = 1,
            sor_relax = 1.78
        )
    
    def test_default_inputs(self):
        topoinputs = self.get_default_test_object()
        assert topoinputs.filename == "topo.dat"
        assert isinstance(topoinputs.topo_type, TopoType)
        assert topoinputs.smoothing_passes == 500
    
    def test_complex_inputs(self):
        topoinputs = self.get_complex_test_object()
        assert topoinputs.topo_type.topo_flag.value == 1
        assert topoinputs.topo_lines == (f"1\t\t! N/A, "
                f"topo flag: 0 = flat, 1 = Gaussian hill, "
                f"2 = hill pass, 3 = slope mesa, 4 = canyon, "
                f"5 = custom, 6 = half circle, 7 = sinusoid, "
                f"8 = cos hill, 9 = QP_elevation.inp, "
                f"10 = terrainOutput.txt (ARA), "
                f"11 = terrain.dat (firetec)")
        assert topoinputs.smoothing_method == 1
        assert topoinputs.sor_relax == 1.78
    
    def test_to_dict(self):
        topoinputs = self.get_default_test_object()
        test_dict = topoinputs.to_dict()
        assert test_dict['smoothing_method'] == topoinputs.smoothing_method
        assert test_dict['smoothing_passes'] == topoinputs.smoothing_passes
        assert test_dict['sor_iterations'] == topoinputs.sor_iterations
        assert test_dict['sor_cycles'] == topoinputs.sor_cycles
        assert test_dict['sor_relax'] == topoinputs.sor_relax
    
    def test_from_dict(self):
        topoinputs = self.get_default_test_object()
        result_dict = topoinputs.to_dict()
        test_obj = QU_TopoInputs.from_dict(result_dict)
        assert test_obj == topoinputs

    def test_to_file(self):
        topoinputs = self.get_default_test_object()
        topoinputs.to_file("tmp/")
        with open("tmp/QU_TopoInputs.inp", 'r') as file:
            lines = file.readlines()
        topo_flag = int(lines[2].strip().split("!")[0])
        add_dict = {0:0,1:4,2:2,3:3,4:5,5:0,6:3,7:2,8:2,9:0,10:0,11:0}
        add = add_dict.get(topo_flag)
        current_line = current_line = 3 + add
        assert int(lines[current_line].strip().split("!")[0]) == topoinputs.smoothing_method
        assert int(lines[current_line+1].strip().split("!")[0]) == topoinputs.smoothing_passes
        assert int(lines[current_line+2].strip().split("!")[0]) == topoinputs.sor_iterations
        assert int(lines[current_line+3].strip().split("!")[0]) == topoinputs.sor_cycles
        assert float(lines[current_line+4].strip().split("!")[0]) == topoinputs.sor_relax

    def test_from_file(self):
        topoinputs = self.get_default_test_object()
        topoinputs.to_file("tmp/")
        test_object = QU_TopoInputs.from_file("tmp/")
        assert isinstance(test_object, QU_TopoInputs)
        assert topoinputs == test_object
    
=======
      
class TestRuntimeAdvancedUserInputs:
    def get_test_object(self):
        return RuntimeAdvancedUserInputs()

    def test_init(self):
        raui = self.get_test_object()
        assert isinstance(raui, RuntimeAdvancedUserInputs)
        assert raui.num_cpus == 8
        assert raui.use_acw == 0

    def test_from_file(self):
        raui = self.get_test_object()
        raui.to_file("tmp/")
        test_object = RuntimeAdvancedUserInputs.from_file("tmp/")
        assert raui == test_object

        
class TestQUmovingcoords:
    def get_test_object(self):
        return QU_movingcoords()

    def test_init(self):
        qu_moving = self.get_test_object()
        assert isinstance(qu_moving, QU_movingcoords)

    def test_from_file(self):
        qu_moving = self.get_test_object()
        qu_moving.to_file("tmp/")
        test_object = QU_movingcoords.from_file("tmp/")
        assert qu_moving == test_object
        
        
class TestQUbuildout:
    def get_test_object(self):
        return QP_buildout()
    
    def test_init(self):
        qp_buildout = self.get_test_object()
        assert isinstance(qp_buildout, QP_buildout)
    
    def test_from_file(self):
        qp_buildout = self.get_test_object()
        qp_buildout.to_file("tmp/")
        test_object = QP_buildout.from_file("tmp/")
        assert qp_buildout == test_object


class Test_QU_metparams:
    def get_test_object(self):
        return QU_metparams()
    
    def test_init(self):
        qu_metparams = self.get_test_object()
        assert qu_metparams.num_sensors == 1
        assert qu_metparams.sensor_name == "sensor1"
    
    def test_to_dict(self):
        qu_metparams = self.get_test_object()
        result_dict = qu_metparams.to_dict()
        assert result_dict['num_sensors'] == qu_metparams.num_sensors
        assert result_dict['sensor_name'] == qu_metparams.sensor_name
    
    def test_from_dict(self):
        qu_metparams = self.get_test_object()
        result_dict = qu_metparams.to_dict()
        test_obj = QU_metparams.from_dict(result_dict)
        assert test_obj == qu_metparams
    
    def test_to_file(self):
        qu_metparams = self.get_test_object()
        qu_metparams.to_file("tmp/")

        # Read the content of the file and check for correctness
        with open("tmp/QU_metparams.inp", 'r') as file:
            lines = file.readlines()
        assert int(lines[2].strip().split("!")[0]) == qu_metparams.num_sensors
        assert str(lines[4].strip().split("!")[0].strip()) == qu_metparams.sensor_name
    
    def test_from_file(self):
        qu_metparams = self.get_test_object()
        qu_metparams.to_file("tmp/")
        test_object = QU_metparams.from_file("tmp/")
        assert isinstance(test_object, QU_metparams)
        assert qu_metparams == test_object


class TestSensor1:
    def get_test_object(self):
        return Sensor1(time_now=1697555154,
                       wind_speed=5,
                       wind_direction=270)

    def test_init(self):
        sensor1 = self.get_test_object()
        assert isinstance(sensor1, Sensor1)
        assert sensor1.wind_speed == 5.0
        assert sensor1.wind_direction == 270
        assert sensor1.sensor_height == 6.1

    def test_error(self):
        sensor1 = self.get_test_object()
        with pytest.raises(ValidationError):
            sensor1.wind_direction = 360

    def test_from_file(self):
        sensor1 = self.get_test_object()
        sensor1.to_file("tmp/")
        test_object = Sensor1.from_file("tmp/")
        assert sensor1 == test_object
>>>>>>> 4b3dc456
<|MERGE_RESOLUTION|>--- conflicted
+++ resolved
@@ -1,12 +1,7 @@
 """
 Test module for the inputs module of the quicfire_tools package.
 """
-<<<<<<< HEAD
-# from pathlib import Path
-=======
-
 from pathlib import Path
->>>>>>> 4b3dc456
 
 import pytest
 from pydantic import ValidationError
@@ -1163,7 +1158,7 @@
         rasterorigin = sim_inputs.get_input("rasterorigin")
         assert isinstance(rasterorigin, RasterOrigin)
 
-<<<<<<< HEAD
+        
 class TestQUTopoInputs:
     def get_default_test_object(self):
         return QU_TopoInputs(topo_type = TopoType(topo_flag = 0))
@@ -1230,8 +1225,6 @@
         test_object = QU_TopoInputs.from_file("tmp/")
         assert isinstance(test_object, QU_TopoInputs)
         assert topoinputs == test_object
-    
-=======
       
 class TestRuntimeAdvancedUserInputs:
     def get_test_object(self):
@@ -1341,5 +1334,4 @@
         sensor1 = self.get_test_object()
         sensor1.to_file("tmp/")
         test_object = Sensor1.from_file("tmp/")
-        assert sensor1 == test_object
->>>>>>> 4b3dc456
+        assert sensor1 == test_object