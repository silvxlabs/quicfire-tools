"""
Test module for the inputs module of the quicfire_tools package.
"""
from pathlib import Path

import pytest
from pydantic import ValidationError

from quicfire_tools.inputs import *

# Create a tmp/ directory to store the temporary test files
Path("tmp/").mkdir(exist_ok=True)


class TestGridList:
    def test_init(self):
        """Test the initialization of a Gridlist object."""
        # Test the default initialization
        gridlist = Gridlist(n=10, m=10, l=10, dx=1, dy=1, dz=1, aa1=1)
        assert isinstance(gridlist, Gridlist)
        assert gridlist.n == 10
        for i in ["n", "m", "l", "dx", "dy", "dz", "aa1"]:
            assert i in gridlist.list_parameters()

        # Test data type casting
        gridlist = Gridlist(n="10", m=10, l=10, dx=1, dy=1, dz=1, aa1=1)
        assert isinstance(gridlist.n, int)
        assert gridlist.n == 10

        # Pass bad parameters: non-real numbers
        with pytest.raises(ValidationError):
            Gridlist(n=2.5, m=10, l=10, dx="", dy=1, dz=1, aa1=1)
        with pytest.raises(ValidationError):
            Gridlist(n="a", m=10, l=10, dx=1, dy=1, dz=1, aa1=1)

        # Pass bad parameters: zero or negative values
        with pytest.raises(ValidationError):
            Gridlist(n=-10, m=10, l=10, dx=0, dy=1, dz=1, aa1=1)
        with pytest.raises(ValidationError):
            Gridlist(n=10, m=10, l=10, dx=1, dy=0, dz=1, aa1=1)

    def test_to_dict(self):
        gridlist = Gridlist(n=10, m=10, l=10, dx=1, dy=1, dz=1, aa1=1)
        result_dict = gridlist.to_dict()
        assert result_dict['n'] == 10
        assert result_dict['m'] == 10
        assert result_dict['l'] == 10
        assert result_dict['dx'] == 1
        assert result_dict['dy'] == 1
        assert result_dict['dz'] == 1
        assert '_validate_inputs' not in result_dict

    def test_to_docs(self):
        gridlist = Gridlist(n=10, m=10, l=10, dx=1, dy=1, dz=1, aa1=1)
        result_dict = gridlist.to_dict()
        result_docs = gridlist.get_documentation()
        for key in result_dict:
            assert key in result_docs
        for key in result_docs:
            assert key in result_dict

    def test_to_file(self):
        """Test the write_file method of a Gridlist object."""
        gridlist = Gridlist(n=10, m=10, l=10, dx=1., dy=1., dz=1., aa1=1.)
        gridlist.to_file("tmp/")

        # Read the content of the file and check for correctness
        with open("tmp/gridlist", 'r') as file:
            lines = file.readlines()
            assert lines[0].split("=")[1].strip() == "10"
            assert lines[1].split("=")[1].strip() == "10"
            assert lines[2].split("=")[1].strip() == "10"
            assert lines[3].split("=")[1].strip() == "1.0"
            assert lines[4].split("=")[1].strip() == "1.0"
            assert lines[5].split("=")[1].strip() == "1.0"
            assert lines[6].split("=")[1].strip() == "1.0"

        # Test writing to a non-existent directory
        with pytest.raises(FileNotFoundError):
            gridlist.to_file("/non_existent_path/gridlist.txt")


class TestRasterOrigin:
    def test_init(self):
        """Test the initialization of a RasterOrigin object."""
        # Test the default initialization
        raster_origin = RasterOrigin()
        assert isinstance(raster_origin, RasterOrigin)
        assert raster_origin.utm_x == 0.
        assert raster_origin.utm_y == 0.

        # Test the default initialization
        raster_origin = RasterOrigin(utm_x=500.0, utm_y=1000.0)
        assert isinstance(raster_origin, RasterOrigin)
        assert raster_origin.utm_x == 500.0
        assert raster_origin.utm_y == 1000.0

        # Test data type casting
        raster_origin = RasterOrigin(utm_x="500", utm_y=1000.0)
        assert isinstance(raster_origin.utm_x, float)
        assert raster_origin.utm_x == 500.0

        # Pass bad parameters: non-real numbers
        with pytest.raises(ValidationError):
            RasterOrigin(utm_x="x", utm_y=1000.0)

        # Pass bad parameters: zero or negative values
        with pytest.raises(ValidationError):
            RasterOrigin(utm_x=-1, utm_y=1000.0)
        with pytest.raises(ValidationError):
            RasterOrigin(utm_x=500.0, utm_y=-1000.0)

    def test_to_dict(self):
        """Test the to_dict method of a RasterOrigin object."""
        raster_origin = RasterOrigin(utm_x=500.0, utm_y=1000.0)
        result_dict = raster_origin.to_dict()
        assert result_dict['utm_x'] == raster_origin.utm_x
        assert result_dict['utm_y'] == raster_origin.utm_y

    def test_from_dict(self):
        """Test the from_dict method of a RasterOrigin object."""
        raster_origin = RasterOrigin(utm_x=500.0, utm_y=1000.0)
        result_dict = raster_origin.to_dict()
        test_object = RasterOrigin.from_dict(result_dict)
        assert isinstance(test_object, RasterOrigin)
        assert raster_origin == test_object

    def test_to_docs(self):
        raster_origin = RasterOrigin(utm_x=500.0, utm_y=1000.0)
        result_dict = raster_origin.to_dict()
        result_docs = raster_origin.get_documentation()
        for key in result_dict:
            assert key in result_docs
        for key in result_docs:
            assert key in result_dict

    def test_to_file(self):
        """Test the to_file method of a RasterOrigin object."""
        raster_origin = RasterOrigin(utm_x=500.0, utm_y=1000.0)
        raster_origin.to_file("tmp/")

        # Read the content of the file and check for correctness
        with open("tmp/rasterorigin.txt", 'r') as file:
            lines = file.readlines()
            assert float(lines[0].strip()) == raster_origin.utm_x
            assert float(lines[1].strip()) == raster_origin.utm_y

        # Test writing to a non-existent directory
        with pytest.raises(FileNotFoundError):
            raster_origin.to_file("/non_existent_path/rasterorigin.txt")

    def test_from_file(self):
        """Test initializing a class from a rasterorigin.txt file."""
        raster_origin = RasterOrigin()
        raster_origin.to_file("tmp/")
        test_object = RasterOrigin.from_file("tmp/")
        assert isinstance(test_object, RasterOrigin)
        assert raster_origin == test_object


class TestQU_Buildings:
    def test_init(self):
        """Test the initialization of a QU_Buildings object."""
        # Test the default initialization
        qu_buildings = QU_Buildings()
        assert qu_buildings.wall_roughness_length == 0.1
        assert qu_buildings.number_of_buildings == 0
        assert qu_buildings.number_of_polygon_nodes == 0

        # Test custom initialization
        qu_buildings = QU_Buildings(wall_roughness_length=1.0,
                                    number_of_buildings=0,
                                    number_of_polygon_nodes=0)
        assert qu_buildings.wall_roughness_length == 1.0
        assert qu_buildings.number_of_buildings == 0
        assert qu_buildings.number_of_polygon_nodes == 0

        # Test data type casting
        qu_buildings = QU_Buildings(wall_roughness_length="1.0",
                                    number_of_buildings=1.0)
        assert isinstance(qu_buildings.wall_roughness_length, float)
        assert qu_buildings.wall_roughness_length == 1.0
        assert isinstance(qu_buildings.number_of_buildings, int)
        assert qu_buildings.number_of_buildings == 1

        # Pass bad parameters
        with pytest.raises(ValidationError):
            QU_Buildings(wall_roughness_length=-1, number_of_buildings=0,
                         number_of_polygon_nodes=0)
        with pytest.raises(ValidationError):
            QU_Buildings(wall_roughness_length=1, number_of_buildings=-1,
                         number_of_polygon_nodes=0)
        with pytest.raises(ValidationError):
            QU_Buildings(wall_roughness_length=0)

    def test_to_dict(self):
        """Test the to_dict method of a QU_Buildings object."""
        qu_buildings = QU_Buildings()
        result_dict = qu_buildings.to_dict()
        assert result_dict[
                   'wall_roughness_length'] == qu_buildings.wall_roughness_length
        assert result_dict[
                   'number_of_buildings'] == qu_buildings.number_of_buildings
        assert result_dict[
                   'number_of_polygon_nodes'] == qu_buildings.number_of_polygon_nodes

    def test_from_dict(self):
        """Test the from_dict method of a QU_Buildings object."""
        qu_buildings = QU_Buildings()
        result_dict = qu_buildings.to_dict()
        test_object = QU_Buildings.from_dict(result_dict)
        assert isinstance(test_object, QU_Buildings)
        assert qu_buildings == test_object

    def test_to_docs(self):
        qu_buildings = QU_Buildings()
        result_dict = qu_buildings.to_dict()
        result_docs = qu_buildings.get_documentation()
        for key in result_dict:
            assert key in result_docs
        for key in result_docs:
            assert key in result_dict

    def test_to_file(self):
        """Test the to_file method of a QU_Buildings object."""
        qu_buildings = QU_Buildings()
        qu_buildings.to_file("tmp/")

        # Read the content of the file and check for correctness
        with open("tmp/QU_buildings.inp", 'r') as file:
            lines = file.readlines()
            assert float(lines[1].strip().split("\t")[
                             0]) == qu_buildings.wall_roughness_length
            assert int(lines[2].strip().split("\t")[
                           0]) == qu_buildings.number_of_buildings
            assert int(lines[3].strip().split("\t")[
                           0]) == qu_buildings.number_of_polygon_nodes

        # Test writing to a non-existent directory
        with pytest.raises(FileNotFoundError):
            qu_buildings.to_file("/non_existent_path/QU_buildings.inp")

    def test_from_file(self):
        """Test initializing a class from a QU_buildings.inp file."""
        qu_buildings = QU_Buildings()
        qu_buildings.to_file("tmp/")
        test_object = QU_Buildings.from_file("tmp/")
        assert isinstance(test_object, QU_Buildings)
        assert qu_buildings == test_object


class TestQU_Fileoptions:
    def test_init(self):
        # Test default initialization
        qu_fileoptions = QU_Fileoptions()
        assert qu_fileoptions.output_data_file_format_flag == 2
        assert qu_fileoptions.non_mass_conserved_initial_field_flag == 0
        assert qu_fileoptions.initial_sensor_velocity_field_flag == 0
        assert qu_fileoptions.qu_staggered_velocity_file_flag == 0
        assert qu_fileoptions.generate_wind_startup_files_flag == 0

        # Test custom initialization #1
        qu_fileoptions = QU_Fileoptions(output_data_file_format_flag=1)
        assert qu_fileoptions.output_data_file_format_flag == 1

        # Test custom initialization #2
        qu_fileoptions = QU_Fileoptions(non_mass_conserved_initial_field_flag=1)
        assert qu_fileoptions.non_mass_conserved_initial_field_flag == 1

        # Test custom initialization #3
        qu_fileoptions = QU_Fileoptions(generate_wind_startup_files_flag=1)
        assert qu_fileoptions.generate_wind_startup_files_flag == 1

        # Test invalid output_data_file_format_flag flags
        for invalid_flag in [-1, 0, 5, "1", 1., 1.5]:
            with pytest.raises(ValidationError):
                QU_Fileoptions(output_data_file_format_flag=invalid_flag)

        # Test invalid non_mass_conserved_initial_field_flag flag
        for invalid_flag in [-1, 0., "1", 2]:
            with pytest.raises(ValidationError):
                QU_Fileoptions(
                    non_mass_conserved_initial_field_flag=invalid_flag)

    def test_to_dict(self):
        """Test the to_dict method of a QU_Buildings object."""
        qu_fileoptions = QU_Fileoptions()
        result_dict = qu_fileoptions.to_dict()
        assert result_dict[
                   'output_data_file_format_flag'] == qu_fileoptions.output_data_file_format_flag
        assert result_dict[
                   'non_mass_conserved_initial_field_flag'] == qu_fileoptions.non_mass_conserved_initial_field_flag
        assert result_dict[
                   'initial_sensor_velocity_field_flag'] == qu_fileoptions.initial_sensor_velocity_field_flag
        assert result_dict[
                   'qu_staggered_velocity_file_flag'] == qu_fileoptions.qu_staggered_velocity_file_flag
        assert result_dict[
                   'generate_wind_startup_files_flag'] == qu_fileoptions.generate_wind_startup_files_flag

    def test_from_dict(self):
        """Test the from_dict method of a QU_Buildings object."""
        qu_fileoptions = QU_Fileoptions()
        result_dict = qu_fileoptions.to_dict()
        test_object = QU_Fileoptions.from_dict(result_dict)
        assert isinstance(test_object, QU_Fileoptions)
        assert qu_fileoptions == test_object

    def test_to_docs(self):
        qu_fileoptions = QU_Fileoptions()
        result_dict = qu_fileoptions.to_dict()
        result_docs = qu_fileoptions.get_documentation()
        for key in result_dict:
            assert key in result_docs

    def test_to_file(self):
        """Test the to_file method of a QU_Buildings object."""
        qu_fileoptions = QU_Fileoptions()
        qu_fileoptions.to_file("tmp/")

        # Read the content of the file and check for correctness
        with open("tmp/QU_fileoptions.inp", 'r') as file:
            lines = file.readlines()
            assert int(lines[1].strip().split("!")[0]) == 2
            assert int(lines[2].strip().split("!")[0]) == 0
            assert int(lines[3].strip().split("!")[0]) == 0
            assert int(lines[4].strip().split("!")[0]) == 0
            assert int(lines[5].strip().split("!")[0]) == 0

        # Test writing to a non-existent directory
        with pytest.raises(FileNotFoundError):
            qu_fileoptions.to_file("/non_existent_path/QU_buildings.inp")

    def test_from_file(self):
        """Test initializing a class from a QU_fileoptions.inp file."""
        qu_fileoptions = QU_Fileoptions()
        qu_fileoptions.to_file("tmp/")
        test_object = QU_Fileoptions.from_file("tmp/")
        assert isinstance(test_object, QU_Fileoptions)
        assert qu_fileoptions == test_object


class TestQU_Simparams:
    @staticmethod
    def get_test_object():
        return QU_Simparams(nx=100, ny=100, nz=26, dx=2., dy=2,
                            quic_domain_height=250)

    def test_init(self):
        # Test default initialization
        qu_simparams = self.get_test_object()
        assert qu_simparams.nx == 100
        assert qu_simparams.ny == 100
        assert qu_simparams.nz == 26
        assert qu_simparams.dx == 2
        assert qu_simparams.dy == 2
        assert qu_simparams.surface_vertical_cell_size == 1
        assert qu_simparams.number_surface_cells == 5
        assert qu_simparams.stretch_grid_flag == 3
        assert len(qu_simparams.dz_array) == 26
        assert len(qu_simparams.vertical_grid_lines.split("\n")) == 29

        # Test changing the default values
        qu_simparams.nx = 150
        assert qu_simparams.nx == 150

        # Test property setters
        qu_simparams.nz = 30
        assert qu_simparams.nz == 30
        assert len(qu_simparams.dz_array) == 30
        assert len(qu_simparams.vertical_grid_lines.split("\n")) == 33

        # Test data type casting
        qu_simparams = QU_Simparams(nx="100", ny=100, nz=26, dx=2, dy=2,
                                    quic_domain_height=5)
        assert isinstance(qu_simparams.nx, int)
        assert qu_simparams.nx == 100

        # Test with custom dz_array
        # TODO: Come back to this tests
        # qu_simparams = QU_Simparams(nx=100, ny=100, nz=26, dx=2, dy=2,
        #                             custom_dz_array=[1] * 26,
        #                             quic_domain_height=250)
        # assert qu_simparams.dz_array == [
        #     qu_simparams.surface_vertical_cell_size] * 26

        # Test invalid stretch_grid_flags
        for invalid_flag in [-1, 4, "1", 1., 1.5, 2]:
            with pytest.raises(ValidationError):
                QU_Simparams(stretch_grid_flag=invalid_flag)

    def test_dz_array(self):
        # Test with stretch_grid_flag = 0
        qu_simparams = self.get_test_object()
        qu_simparams.stretch_grid_flag = 0
        assert qu_simparams.dz_array == [
            qu_simparams.surface_vertical_cell_size] * qu_simparams.nz

        # Test with stretch_grid_flag = 1
        qu_simparams = self.get_test_object()
        qu_simparams.stretch_grid_flag = 1
        qu_simparams.custom_dz_array = [0.5] * qu_simparams.nz
        assert qu_simparams.dz_array == [0.5] * qu_simparams.nz

        # Test with stretch_grid_flag = 3
        qu_simparams = self.get_test_object()
        assert len(qu_simparams.dz_array) == qu_simparams.nz

    def test_stretch_grid_flag_0(self):
        qu_simparams = self.get_test_object()
        qu_simparams.stretch_grid_flag = 0
        vertical_grid_lines = qu_simparams._stretch_grid_flag_0()
        with open("data/test-templates/stretchgrid_0.txt") as f:
            expected_lines = f.readlines()
        assert vertical_grid_lines == "".join(expected_lines)

    def test_stretch_grid_flag_1(self):
        qu_simparams = self.get_test_object()
        qu_simparams.stretch_grid_flag = 1

        # Test with no dz_array input
        with pytest.raises(ValueError):
            qu_simparams._stretch_grid_flag_1()

        # Test with 19 custom_dz_array inputs
        qu_simparams.custom_dz_array = [1] * (qu_simparams.nz - 1)
        with pytest.raises(ValueError):
            qu_simparams._stretch_grid_flag_1()

        # Test with dz inputs that don't match the surface values
        qu_simparams.custom_dz_array = [1] * qu_simparams.nz
        qu_simparams.custom_dz_array[0] = 2
        with pytest.raises(ValueError):
            qu_simparams._stretch_grid_flag_1()

        # Test valid case
        qu_simparams.custom_dz_array = [1] * qu_simparams.nz
        vertical_grid_lines = qu_simparams._stretch_grid_flag_1()
        with open("data/test-templates/stretchgrid_1.txt") as f:
            expected_lines = f.readlines()
        assert vertical_grid_lines == "".join(expected_lines)

    def test_stretch_grid_flag_3(self):
        qu_simparams = self.get_test_object()
        vertical_grid_lines = qu_simparams._stretch_grid_flag_3()
        with open("data/test-templates/stretchgrid_3.txt") as f:
            expected_lines = f.readlines()
        assert vertical_grid_lines == "".join(expected_lines)

    def test_generate_vertical_grid(self):
        qu_simparams = self.get_test_object()

        # Test stretch_grid_flag = 0
        qu_simparams.stretch_grid_flag = 0
        with open("data/test-templates/stretchgrid_0.txt") as f:
            expected_lines = f.readlines()
        assert qu_simparams.vertical_grid_lines == "".join(expected_lines)

        # Test stretch_grid_flag = 1
        qu_simparams.stretch_grid_flag = 1
        qu_simparams.custom_dz_array = [1] * qu_simparams.nz
        with open("data/test-templates/stretchgrid_1.txt") as f:
            expected_lines = f.readlines()
        assert qu_simparams.vertical_grid_lines == "".join(expected_lines)

        # Test stretch_grid_flag = 3
        qu_simparams.stretch_grid_flag = 3
        with open("data/test-templates/stretchgrid_3.txt") as f:
            expected_lines = f.readlines()
        assert qu_simparams.vertical_grid_lines == "".join(expected_lines)

    def test_generate_wind_times(self):
        # Test valid wind_step_times
        qu_simparams = self.get_test_object()
        qu_simparams.wind_times = [0]
        wind_times_lines = qu_simparams._generate_wind_time_lines()
        with open("data/test-templates/wind_times.txt") as f:
            expected_lines = f.readlines()
        assert wind_times_lines == "".join(expected_lines)

        # Test invalid wind_step_times
        qu_simparams.wind_times = []
        with pytest.raises(ValueError):
            qu_simparams._generate_wind_time_lines()

    def test_to_dict(self):
        """
        Test the to_dict method of a QU_Simparams object.
        """
        qu_simparams = self.get_test_object()
        result_dict = qu_simparams.to_dict()

        # Test the passed parameters
        assert result_dict['nx'] == qu_simparams.nx
        assert result_dict['ny'] == qu_simparams.ny
        assert result_dict['nz'] == qu_simparams.nz
        assert result_dict['dx'] == qu_simparams.dx
        assert result_dict['dy'] == qu_simparams.dy
        assert result_dict[
                   'surface_vertical_cell_size'] == qu_simparams.surface_vertical_cell_size
        assert result_dict[
                   'number_surface_cells'] == qu_simparams.number_surface_cells

        # Test the default parameters
        assert result_dict[
                   'surface_vertical_cell_size'] == qu_simparams.surface_vertical_cell_size
        assert result_dict[
                   'number_surface_cells'] == qu_simparams.number_surface_cells
        assert result_dict[
                   'stretch_grid_flag'] == qu_simparams.stretch_grid_flag
        assert result_dict['dz_array'] == qu_simparams.dz_array
        assert result_dict['utc_offset'] == qu_simparams.utc_offset
        assert result_dict['wind_times'] == qu_simparams.wind_times
        assert result_dict['sor_iter_max'] == qu_simparams.sor_iter_max
        assert result_dict[
                   'sor_residual_reduction'] == qu_simparams.sor_residual_reduction
        assert result_dict[
                   'use_diffusion_flag'] == qu_simparams.use_diffusion_flag
        assert result_dict[
                   'number_diffusion_iterations'] == qu_simparams.number_diffusion_iterations
        assert result_dict['domain_rotation'] == qu_simparams.domain_rotation
        assert result_dict['utm_x'] == qu_simparams.utm_x
        assert result_dict['utm_y'] == qu_simparams.utm_y
        assert result_dict['utm_zone_number'] == qu_simparams.utm_zone_number
        assert result_dict['utm_zone_letter'] == qu_simparams.utm_zone_letter
        assert result_dict['quic_cfd_flag'] == qu_simparams.quic_cfd_flag
        assert result_dict[
                   'explosive_bldg_flag'] == qu_simparams.explosive_bldg_flag
        assert result_dict['bldg_array_flag'] == qu_simparams.bldg_array_flag

    def test_from_dict(self):
        """
        Test the from_dict method of a QU_Simparams object.
        """
        qu_simparams = self.get_test_object()
        result_dict = qu_simparams.to_dict()
        test_object = QU_Simparams.from_dict(result_dict)
        assert isinstance(test_object, QU_Simparams)
        assert qu_simparams == test_object

    def test_to_docs(self):
        qu_simparams = self.get_test_object()
        result_dict = qu_simparams.to_dict()
        result_docs = qu_simparams.get_documentation()
        for key in result_dict:
            if key in ["vertical_grid_lines", "wind_time_lines",
                       "custom_dz_array"]:
                continue
            assert key in result_docs
        for key in result_docs:
            assert key in result_dict

    def test_to_file(self):
        """
        Test the to_file method of a QU_Simparams object.
        """
        qu_simparams = self.get_test_object()
        qu_simparams.to_file("tmp/")

        # Read the content of the file and check for correctness
        with open("tmp/QU_simparams.inp", 'r') as file:
            lines = file.readlines()

        # Check nx, ny, nz, dx, dy
        assert int(lines[1].strip().split("!")[0]) == qu_simparams.nx
        assert int(lines[2].strip().split("!")[0]) == qu_simparams.ny
        assert int(lines[3].strip().split("!")[0]) == qu_simparams.nz
        assert float(lines[4].strip().split("!")[0]) == qu_simparams.dx
        assert float(lines[5].strip().split("!")[0]) == qu_simparams.dy

        # Check stretch_grid_flag, surface_vertical_cell_size,
        # number_surface_cells
        assert int(
            lines[6].strip().split("!")[0]) == qu_simparams.stretch_grid_flag
        assert float(lines[7].strip().split("!")[
                         0]) == qu_simparams.surface_vertical_cell_size
        assert int(
            lines[8].strip().split("!")[0]) == qu_simparams.number_surface_cells

        # Check dz_array
        assert lines[9] == "! DZ array [m]\n"
        for i in range(qu_simparams.nz):
            index = i + 10
            dz = qu_simparams.dz_array[i]
            assert float(lines[index].strip()) == dz

        # Update lines index
        i_current = 10 + qu_simparams.nz

        # Check number of time increments, utc_offset
        assert int(lines[i_current].strip().split("!")[0]) == len(
            qu_simparams.wind_times)
        assert int(lines[i_current + 1].strip().split("!")[
                       0]) == qu_simparams.utc_offset

        # Check wind_step_times
        assert lines[i_current + 2] == "! Wind step times [s]\n"
        for i in range(len(qu_simparams.wind_times)):
            index = i_current + 3 + i
            wind_time = qu_simparams.wind_times[i]
            assert int(lines[index].strip()) == wind_time

        # Update lines index
        i_current = i_current + 3 + len(qu_simparams.wind_times)
        i_current += 9  # Skip not used lines

        # Check sor_iter_max, sor_residual_reduction
        assert int(
            lines[i_current].strip().split("!")[0]) == qu_simparams.sor_iter_max
        assert int(lines[i_current + 1].strip().split("!")[
                       0]) == qu_simparams.sor_residual_reduction

        # Check use_diffusion_flag, number_diffusion_iterations, domain_rotation
        # utm_x, utm_y, utm_zone_number, utm_zone_letter, quic_cfd_flag,
        # explosive_bldg_flag, bldg_array_flag
        assert int(lines[i_current + 2].strip().split("!")[
                       0]) == qu_simparams.use_diffusion_flag
        assert int(lines[i_current + 3].strip().split("!")[
                       0]) == qu_simparams.number_diffusion_iterations
        assert float(lines[i_current + 4].strip().split("!")[
                         0]) == qu_simparams.domain_rotation
        assert float(
            lines[i_current + 5].strip().split("!")[0]) == qu_simparams.utm_x
        assert float(
            lines[i_current + 6].strip().split("!")[0]) == qu_simparams.utm_y
        assert int(lines[i_current + 7].strip().split("!")[
                       0]) == qu_simparams.utm_zone_number
        assert int(lines[i_current + 8].strip().split("!")[
                       0]) == qu_simparams.utm_zone_letter
        assert int(lines[i_current + 9].strip().split("!")[
                       0]) == qu_simparams.quic_cfd_flag
        assert int(lines[i_current + 10].strip().split("!")[
                       0]) == qu_simparams.explosive_bldg_flag
        assert int(lines[i_current + 11].strip().split("!")[
                       0]) == qu_simparams.bldg_array_flag

    def test_from_file(self):
        """
        Test initializing a class from a QU_simparams.inp file.
        """
        # Test stretch grid flag = 3
        qu_simparams = self.get_test_object()
        qu_simparams.to_file("tmp/")
        test_object = QU_Simparams.from_file("tmp/")
        assert isinstance(test_object, QU_Simparams)
        assert qu_simparams == test_object

        # Test stretch grid flag = 0
        qu_simparams = self.get_test_object()
        qu_simparams.stretch_grid_flag = 0
        qu_simparams.to_file("tmp/")
        test_object = QU_Simparams.from_file("tmp/")
        assert isinstance(test_object, QU_Simparams)
        assert qu_simparams == test_object

        # Test stretch grid flag = 1
        qu_simparams = self.get_test_object()
        qu_simparams.stretch_grid_flag = 1
        qu_simparams.custom_dz_array = [1] * qu_simparams.nz
        qu_simparams.to_file("tmp/")
        test_object = QU_Simparams.from_file("tmp/")
        assert isinstance(test_object, QU_Simparams)
        assert qu_simparams == test_object


class TestQFire_Advanced_User_Inputs:
    def test_init(self):
        """Test the initialization of a QFire_Advanced_User_Inputs object."""
        # Test the default initialization
        qfire_advanced_user_inputs = QFire_Advanced_User_Inputs()
        assert qfire_advanced_user_inputs.fraction_cells_launch_firebrands == 0.05

        # Test custom initialization
        qfire_advanced_user_inputs = QFire_Advanced_User_Inputs(
            fraction_cells_launch_firebrands=0.1)
        assert qfire_advanced_user_inputs.fraction_cells_launch_firebrands == 0.1

        # Test data type casting
        qfire_advanced_user_inputs = QFire_Advanced_User_Inputs(
            fraction_cells_launch_firebrands="0.1")
        assert isinstance(
            qfire_advanced_user_inputs.fraction_cells_launch_firebrands, float)
        assert qfire_advanced_user_inputs.fraction_cells_launch_firebrands == 0.1

        # Pass bad parameters: negative numbers
        with pytest.raises(ValidationError):
            QFire_Advanced_User_Inputs(fraction_cells_launch_firebrands=-1)

        # Pass bad parameters: not a fraction
        with pytest.raises(ValidationError):
            QFire_Advanced_User_Inputs(fraction_cells_launch_firebrands=2)

        # Pass bad parameters: not a valid range for theta
        with pytest.raises(ValidationError):
            QFire_Advanced_User_Inputs(minimum_landing_angle=361)

    def test_to_dict(self):
        """Test the to_dict method of a QFire_Advanced_User_Inputs object."""
        qfire_advanced_user_inputs = QFire_Advanced_User_Inputs()
        result_dict = qfire_advanced_user_inputs.to_dict()
        assert result_dict[
                   'fraction_cells_launch_firebrands'] == qfire_advanced_user_inputs.fraction_cells_launch_firebrands
        assert result_dict[
                   'firebrand_radius_scale_factor'] == qfire_advanced_user_inputs.firebrand_radius_scale_factor
        assert result_dict[
                   'firebrand_trajectory_time_step'] == qfire_advanced_user_inputs.firebrand_trajectory_time_step
        assert result_dict[
                   'firebrand_launch_interval'] == qfire_advanced_user_inputs.firebrand_launch_interval
        assert result_dict[
                   'firebrands_per_deposition'] == qfire_advanced_user_inputs.firebrands_per_deposition
        assert result_dict[
                   'firebrand_area_ratio'] == qfire_advanced_user_inputs.firebrand_area_ratio
        assert result_dict[
                   'minimum_burn_rate_coefficient'] == qfire_advanced_user_inputs.minimum_burn_rate_coefficient
        assert result_dict[
                   'max_firebrand_thickness_fraction'] == qfire_advanced_user_inputs.max_firebrand_thickness_fraction
        assert result_dict[
                   'firebrand_germination_delay'] == qfire_advanced_user_inputs.firebrand_germination_delay
        assert result_dict[
                   'vertical_velocity_scale_factor'] == qfire_advanced_user_inputs.vertical_velocity_scale_factor
        assert result_dict[
                   'minimum_firebrand_ignitions'] == qfire_advanced_user_inputs.minimum_firebrand_ignitions
        assert result_dict[
                   'maximum_firebrand_ignitions'] == qfire_advanced_user_inputs.maximum_firebrand_ignitions
        assert result_dict[
                   'minimum_landing_angle'] == qfire_advanced_user_inputs.minimum_landing_angle
        assert result_dict[
                   'maximum_firebrand_thickness'] == qfire_advanced_user_inputs.maximum_firebrand_thickness

    def test_from_dict(self):
        """Test class initialization from a dictionary object"""
        qfire_advanced_user_inputs = QFire_Advanced_User_Inputs()
        result_dict = qfire_advanced_user_inputs.to_dict()
        test_obj = QFire_Advanced_User_Inputs.from_dict(result_dict)
        assert test_obj == qfire_advanced_user_inputs

    def test_to_docs(self):
        """Test the to_docs method of a QFire_Advanced_User_Inputs object."""
        qfire_advanced_user_inputs = QFire_Advanced_User_Inputs()
        result_dict = qfire_advanced_user_inputs.to_dict()
        result_docs = qfire_advanced_user_inputs.get_documentation()
        for key in result_dict:
            assert key in result_docs
        for key in result_docs:
            assert key in result_dict

    def test_to_file(self):
        """Test the to_file method of a QFire_Advanced_User_Inputs object."""
        qfire_advanced_user_inputs = QFire_Advanced_User_Inputs(
            fraction_cells_launch_firebrands=0.1)
        qfire_advanced_user_inputs.to_file("tmp/")

        # Read the content of the file and check for correctness
        with open("tmp/QFIRE_advanced_user_inputs.inp", 'r') as file:
            lines = file.readlines()
            assert float(lines[0].strip().split("!")[0]) == qfire_advanced_user_inputs.fraction_cells_launch_firebrands
            assert float(lines[1].strip().split("!")[0]) == qfire_advanced_user_inputs.firebrand_radius_scale_factor
            assert float(lines[2].strip().split("!")[0]) == qfire_advanced_user_inputs.firebrand_trajectory_time_step
            assert float(lines[3].strip().split("!")[0]) == qfire_advanced_user_inputs.firebrand_launch_interval
            assert float(lines[4].strip().split("!")[0]) == qfire_advanced_user_inputs.firebrands_per_deposition
            assert float(lines[5].strip().split("!")[0]) == qfire_advanced_user_inputs.firebrand_area_ratio
            assert float(lines[6].strip().split("!")[0]) == qfire_advanced_user_inputs.minimum_burn_rate_coefficient
            assert float(lines[7].strip().split("!")[0]) == qfire_advanced_user_inputs.max_firebrand_thickness_fraction
            assert float(lines[8].strip().split("!")[0]) == qfire_advanced_user_inputs.firebrand_germination_delay
            assert float(lines[9].strip().split("!")[0]) == qfire_advanced_user_inputs.vertical_velocity_scale_factor
            assert float(lines[10].strip().split("!")[0]) == qfire_advanced_user_inputs.minimum_firebrand_ignitions
            assert float(lines[11].strip().split("!")[0]) == qfire_advanced_user_inputs.maximum_firebrand_ignitions
            assert float(lines[12].strip().split("!")[0]) == qfire_advanced_user_inputs.minimum_landing_angle
            assert float(lines[13].strip().split("!")[0]) == qfire_advanced_user_inputs.maximum_firebrand_thickness

        # Test writing to a non-existent directory
        with pytest.raises(FileNotFoundError):
            qfire_advanced_user_inputs.to_file(
                "/non_existent_path/QFIRE_advanced_user_inputs.inp")

    def test_from_file(self):
        """Test initializing a class from a QFIRE_advanced_user_inputs.inp
        file."""
        qfire_advanced_user_inputs = QFire_Advanced_User_Inputs()
        qfire_advanced_user_inputs.to_file("tmp/")
        test_object = QFire_Advanced_User_Inputs.from_file("tmp/")
        assert isinstance(test_object, QFire_Advanced_User_Inputs)
        assert qfire_advanced_user_inputs == test_object


class TestQUIC_fire:
    @staticmethod
    def get_test_object():
        return QUIC_fire(nz=26,
                         sim_time=60, time_now=1695311421)

    def test_init(self):
        # Test default initialization
        quic_fire = self.get_test_object()
        assert quic_fire.nz == 26
        assert quic_fire.sim_time == 60

        # Test changing the default values
        quic_fire.nz = 27
        assert quic_fire.nz == 27

        # Test data type casting
        quic_fire = QUIC_fire(nz="26",
                              sim_time=60, time_now=1695311421)
        assert isinstance(quic_fire.nz, int)
        assert quic_fire.nz == 26

        # Test stretch grid input
        assert quic_fire.stretch_grid_flag == 0
        assert quic_fire.stretch_grid_input == "1"
        assert quic_fire.dz == 1
        quic_fire.nz = 5
        quic_fire.dz_array = [1, 2, 3, 4, 5]
        quic_fire.stretch_grid_flag = 1
        assert quic_fire.stretch_grid_input == "1.0\n2.0\n3.0\n4.0\n5.0\n"

        # Test invalid dz array
        quic_fire = QUIC_fire(nz=26,
                              sim_time=60, time_now=1695311421,
                              stretch_grid_flag=1,
                              dz_array=[1, 2, 3, 4, 5])
        with pytest.raises(ValueError):
            assert quic_fire.stretch_grid_input == "1.0\n2.0\n3.0\n4.0\n5.0\n"
        
        # Test invalid random_seed
        quic_fire = self.get_test_object()
        with pytest.raises(ValidationError):
            quic_fire.random_seed = 0

        # Test fuel inputs
        quic_fire = QUIC_fire(nz=26,
                              sim_time=60, time_now=1695311421)
        assert quic_fire.fuel_density is None
        
        quic_fire.fuel_flag = 1
        quic_fire.fuel_density=0.5
        quic_fire.fuel_moisture=1
        quic_fire.fuel_height=0.75
        assert quic_fire.fuel_lines == (
            f"{quic_fire.fuel_flag}\t! fuel density flag: 1 = uniform; "
            f"2 = provided thru QF_FuelMoisture.inp, 3 = Firetech"
            f" files for quic grid, 4 = Firetech files for "
            f"different grid (need interpolation)"
            f"\n0.5"
            f"\n{quic_fire.fuel_flag}\t! fuel moisture flag: 1 = uniform; "
            f"2 = provided thru QF_FuelMoisture.inp, 3 = Firetech"
            f" files for quic grid, 4 = Firetech files for "
            f"different grid (need interpolation)"
            f"\n1.0"
            f"\n{quic_fire.fuel_flag}\t! fuel height flag: 1 = uniform; "
            f"2 = provided thru QF_FuelMoisture.inp, 3 = Firetech"
            f" files for quic grid, 4 = Firetech files for "
            f"different grid (need interpolation)"
            f"\n0.75")

    def test_to_dict(self):
        """Test the to_dict method of a QUIC_fire object."""
        quic_fire = self.get_test_object()
        result_dict = quic_fire.to_dict()

        assert result_dict['nz'] == quic_fire.nz
        # TODO: revisit this one
        # assert result_dict["output_times"] == quic_fire.output_times
        assert result_dict['time_now'] == quic_fire.time_now
        assert result_dict['sim_time'] == quic_fire.sim_time
        assert result_dict['fire_flag'] == quic_fire.fire_flag
        assert result_dict['random_seed'] == quic_fire.random_seed
        assert result_dict['fire_time_step'] == quic_fire.fire_time_step
        assert result_dict['quic_time_step'] == quic_fire.quic_time_step
        assert result_dict['out_time_fire'] == quic_fire.out_time_fire
        assert result_dict['out_time_wind'] == quic_fire.out_time_wind
        assert result_dict['out_time_emis_rad'] == quic_fire.out_time_emis_rad
        assert result_dict['out_time_wind_avg'] == quic_fire.out_time_wind_avg
        assert result_dict['stretch_grid_flag'] == quic_fire.stretch_grid_flag
        assert result_dict['dz'] == quic_fire.dz
        assert result_dict['dz_array'] == quic_fire.dz_array
        assert result_dict['fuel_flag'] == quic_fire.fuel_flag
        assert result_dict['fuel_density'] == quic_fire.fuel_density
        assert result_dict['fuel_moisture'] == quic_fire.fuel_moisture
        assert result_dict['fuel_height'] == quic_fire.fuel_height
        assert result_dict['fuel_lines'] == quic_fire.fuel_lines
        assert result_dict['ignitions_per_cell'] == quic_fire.ignitions_per_cell
        assert result_dict['firebrand_flag'] == quic_fire.firebrand_flag
        assert result_dict['auto_kill'] == quic_fire.auto_kill
        assert result_dict['eng_to_atm_out'] == quic_fire.eng_to_atm_out
        assert result_dict['react_rate_out'] == quic_fire.react_rate_out
        assert result_dict['fuel_dens_out'] == quic_fire.fuel_dens_out
        assert result_dict['QF_wind_out'] == quic_fire.QF_wind_out
        assert result_dict['QU_wind_inst_out'] == quic_fire.QU_wind_inst_out
        assert result_dict['QU_wind_avg_out'] == quic_fire.QU_wind_avg_out
        assert result_dict['fuel_moist_out'] == quic_fire.fuel_moist_out
        assert result_dict['mass_burnt_out'] == quic_fire.mass_burnt_out
        assert result_dict['firebrand_out'] == quic_fire.firebrand_out
        assert result_dict['emissions_out'] == quic_fire.emissions_out
        assert result_dict['radiation_out'] == quic_fire.radiation_out
        assert result_dict['intensity_out'] == quic_fire.intensity_out

        # Computed fields
        assert result_dict['stretch_grid_input'] == quic_fire.stretch_grid_input
        assert result_dict['ignition_lines'] == quic_fire.ignition_lines
        assert result_dict['fuel_lines'] == quic_fire.fuel_lines

    # TODO: Add test for from_dict
    # TODO: Add test for to_docs
    # TODO: Add test for to_file

    def test_from_file(self):
        """Test initializing a class from a QUIC_fire.inp
        file."""
        quic_fire = self.get_test_object()
        quic_fire.to_file("tmp/")
        test_object = QUIC_fire.from_file("tmp/")
        assert isinstance(test_object, QUIC_fire)
        assert quic_fire == test_object

class Test_QFire_Bldg_Advanced_User_Inputs:

    def test_default_init(self):
        bldg_inputs = QFire_Bldg_Advanced_User_Inputs()

        assert bldg_inputs.convert_buildings_to_fuel_flag == 0
        assert bldg_inputs.building_fuel_density == 0.5
        assert bldg_inputs.building_attenuation_coefficient == 2.
        assert bldg_inputs.building_surface_roughness == 0.01
        assert bldg_inputs.convert_fuel_to_canopy_flag == 1
        assert bldg_inputs.update_canopy_winds_flag == 1
        assert bldg_inputs.fuel_attenuation_coefficient == 1.
        assert bldg_inputs.fuel_surface_roughness == 0.1

    def test_custom_init(self):
        # Change a flag
        bldg_inputs = QFire_Bldg_Advanced_User_Inputs(
            convert_buildings_to_fuel_flag=1)
        assert bldg_inputs.convert_buildings_to_fuel_flag == 1

        # Change a float
        bldg_inputs = QFire_Bldg_Advanced_User_Inputs(building_fuel_density=0.6)
        assert bldg_inputs.building_fuel_density == 0.6

        # Test data type casting
        bldg_inputs = QFire_Bldg_Advanced_User_Inputs(
            building_fuel_density="0.6")
        assert isinstance(bldg_inputs.building_fuel_density, float)

    def test_init_invalid_values(self):
        # Test invalid convert_buildings_to_fuel_flag
        for invalid_flag in [-1, 2, "1", 1., 1.5]:
            with pytest.raises(ValidationError):
                QFire_Bldg_Advanced_User_Inputs(
                    convert_buildings_to_fuel_flag=invalid_flag)

        # Test invalid building_fuel_density
        for invalid_density in [-1, ""]:
            with pytest.raises(ValidationError):
                QFire_Bldg_Advanced_User_Inputs(
                    building_fuel_density=invalid_density)

    def test_to_dict(self):
        bldg_inputs = QFire_Bldg_Advanced_User_Inputs()
        result_dict = bldg_inputs.to_dict()

        assert result_dict['convert_buildings_to_fuel_flag'] == bldg_inputs.convert_buildings_to_fuel_flag
        assert result_dict['building_fuel_density'] == bldg_inputs.building_fuel_density
        assert result_dict['building_attenuation_coefficient'] == bldg_inputs.building_attenuation_coefficient
        assert result_dict['building_surface_roughness'] == bldg_inputs.building_surface_roughness
        assert result_dict['convert_fuel_to_canopy_flag'] == bldg_inputs.convert_fuel_to_canopy_flag
        assert result_dict['update_canopy_winds_flag'] == bldg_inputs.update_canopy_winds_flag
        assert result_dict['fuel_attenuation_coefficient'] == bldg_inputs.fuel_attenuation_coefficient
        assert result_dict['fuel_surface_roughness'] == bldg_inputs.fuel_surface_roughness

    def test_from_dict(self):
        bldg_inputs = QFire_Bldg_Advanced_User_Inputs()
        result_dict = bldg_inputs.to_dict()
        test_obj = QFire_Bldg_Advanced_User_Inputs.from_dict(result_dict)
        assert test_obj == bldg_inputs

    def test_to_docs(self):
        bldg_inputs = QFire_Bldg_Advanced_User_Inputs()
        result_dict = bldg_inputs.to_dict()
        result_docs = bldg_inputs.get_documentation()
        for key in result_dict:
            assert key in result_docs
        for key in result_docs:
            assert key in result_dict

    def test_to_file(self):
        bldg_inputs = QFire_Bldg_Advanced_User_Inputs()
        bldg_inputs.to_file("tmp/")

        # Read the content of the file and check for correctness
        with open("tmp/QFIRE_bldg_advanced_user_inputs.inp", 'r') as file:
            lines = file.readlines()
        assert int(lines[0].strip().split("!")[0]) == bldg_inputs.convert_buildings_to_fuel_flag
        assert float(lines[1].strip().split("!")[0]) == bldg_inputs.building_fuel_density
        assert float(lines[2].strip().split("!")[0]) == bldg_inputs.building_attenuation_coefficient
        assert float(lines[3].strip().split("!")[0]) == bldg_inputs.building_surface_roughness
        assert int(lines[4].strip().split("!")[0]) == bldg_inputs.convert_fuel_to_canopy_flag
        assert int(lines[5].strip().split("!")[0]) == bldg_inputs.update_canopy_winds_flag
        assert float(lines[6].strip().split("!")[0]) == bldg_inputs.fuel_attenuation_coefficient
        assert float(lines[7].strip().split("!")[0]) == bldg_inputs.fuel_surface_roughness

        # Test writing to a non-existent directory
        with pytest.raises(FileNotFoundError):
            bldg_inputs.to_file(
                "/non_existent_path/QFIRE_bldg_advanced_user_inputs.inp")

    def test_from_file(self):
        bldg_inputs = QFire_Bldg_Advanced_User_Inputs()
        bldg_inputs.to_file("tmp/")
        test_object = QFire_Bldg_Advanced_User_Inputs.from_file("tmp/")
        assert isinstance(test_object, QFire_Bldg_Advanced_User_Inputs)
        assert bldg_inputs == test_object


class Test_QFire_Plume_Advanced_User_Inputs:

    def test_default_init(self):
        plume_inputs = QFire_Plume_Advanced_User_Inputs()

        assert plume_inputs.max_plumes_per_timestep == 150000
        assert plume_inputs.min_plume_updraft_velocity == 0.1
        assert plume_inputs.max_plume_updraft_velocity == 100.
        assert plume_inputs.min_velocity_ratio == 0.1
        assert plume_inputs.brunt_vaisala_freq_squared == 0.
        assert plume_inputs.creeping_flag == 1
        assert plume_inputs.adaptive_timestep_flag == 0
        assert plume_inputs.plume_timestep == 1.
        assert plume_inputs.sor_option_flag == 1
        assert plume_inputs.sor_alpha_plume_center == 10.
        assert plume_inputs.sor_alpha_plume_edge == 1.
        assert plume_inputs.max_plume_merging_angle == 30.
        assert plume_inputs.max_plume_overlap_fraction == 0.7
        assert plume_inputs.plume_to_grid_updrafts_flag == 1
        assert plume_inputs.max_points_along_plume_edge == 10
        assert plume_inputs.plume_to_grid_intersection_flag == 1

    def test_custom_init(self):
        plume_inputs = QFire_Plume_Advanced_User_Inputs(
            max_plumes_per_timestep=100000,
            min_plume_updraft_velocity=0.2,
            creeping_flag=0,
            max_plume_updraft_velocity="100."
        )
        assert plume_inputs.max_plumes_per_timestep == 100000
        assert plume_inputs.min_plume_updraft_velocity == 0.2
        assert plume_inputs.creeping_flag == 0
        assert plume_inputs.max_plume_updraft_velocity == 100.

    def test_invalid_values(self):
        # Invalid max_plumes_per_timestep (Positive integer)
        for value in [-1, 0, 1.5, "a"]:
            with pytest.raises(ValidationError):
                QFire_Plume_Advanced_User_Inputs(max_plumes_per_timestep=value)

        # Invalid min_plume_updraft_velocity (Positive float)
        for value in [-1, 0, "a"]:
            with pytest.raises(ValidationError):
                QFire_Plume_Advanced_User_Inputs(min_plume_updraft_velocity=value)

        # Invalid brunt_vaisala_freq_squared (Non-negative float)
        for value in [-1, "a"]:
            with pytest.raises(ValidationError):
                QFire_Plume_Advanced_User_Inputs(brunt_vaisala_freq_squared=value)

        # Invalid creeping_flag (Literal 0 or 1)
        for value in [-1, 2, 1.5, "a", "0"]:
            with pytest.raises(ValidationError):
                QFire_Plume_Advanced_User_Inputs(creeping_flag=value)

    def test_to_dict(self):
        plume_inputs = QFire_Plume_Advanced_User_Inputs()
        result_dict = plume_inputs.to_dict()

        assert result_dict['max_plumes_per_timestep'] == plume_inputs.max_plumes_per_timestep
        assert result_dict['min_plume_updraft_velocity'] == plume_inputs.min_plume_updraft_velocity
        assert result_dict['max_plume_updraft_velocity'] == plume_inputs.max_plume_updraft_velocity
        assert result_dict['min_velocity_ratio'] == plume_inputs.min_velocity_ratio
        assert result_dict['brunt_vaisala_freq_squared'] == plume_inputs.brunt_vaisala_freq_squared
        assert result_dict['creeping_flag'] == plume_inputs.creeping_flag
        assert result_dict['adaptive_timestep_flag'] == plume_inputs.adaptive_timestep_flag
        assert result_dict['plume_timestep'] == plume_inputs.plume_timestep
        assert result_dict['sor_option_flag'] == plume_inputs.sor_option_flag
        assert result_dict['sor_alpha_plume_center'] == plume_inputs.sor_alpha_plume_center
        assert result_dict['sor_alpha_plume_edge'] == plume_inputs.sor_alpha_plume_edge
        assert result_dict['max_plume_merging_angle'] == plume_inputs.max_plume_merging_angle
        assert result_dict['max_plume_overlap_fraction'] == plume_inputs.max_plume_overlap_fraction
        assert result_dict['plume_to_grid_updrafts_flag'] == plume_inputs.plume_to_grid_updrafts_flag
        assert result_dict['max_points_along_plume_edge'] == plume_inputs.max_points_along_plume_edge
        assert result_dict['plume_to_grid_intersection_flag'] == plume_inputs.plume_to_grid_intersection_flag

    def test_from_dict(self):
        plume_inputs = QFire_Plume_Advanced_User_Inputs()
        result_dict = plume_inputs.to_dict()
        test_obj = QFire_Plume_Advanced_User_Inputs.from_dict(result_dict)
        assert test_obj == plume_inputs

    def test_to_docs(self):
        plume_inputs = QFire_Plume_Advanced_User_Inputs()
        result_dict = plume_inputs.to_dict()
        result_docs = plume_inputs.get_documentation()
        for key in result_dict:
            assert key in result_docs
        for key in result_docs:
            assert key in result_dict

    def test_to_file(self):
        plume_inputs = QFire_Plume_Advanced_User_Inputs()
        plume_inputs.to_file("tmp/")

        # Read the content of the file and check for correctness
        with open("tmp/QFIRE_plume_advanced_user_inputs.inp", 'r') as file:
            lines = file.readlines()
        assert int(lines[0].strip().split("!")[0]) == plume_inputs.max_plumes_per_timestep
        assert float(lines[1].strip().split("!")[0]) == plume_inputs.min_plume_updraft_velocity
        assert float(lines[2].strip().split("!")[0]) == plume_inputs.max_plume_updraft_velocity
        assert float(lines[3].strip().split("!")[0]) == plume_inputs.min_velocity_ratio
        assert float(lines[4].strip().split("!")[0]) == plume_inputs.brunt_vaisala_freq_squared
        assert int(lines[5].strip().split("!")[0]) == plume_inputs.creeping_flag
        assert int(lines[6].strip().split("!")[0]) == plume_inputs.adaptive_timestep_flag
        assert float(lines[7].strip().split("!")[0]) == plume_inputs.plume_timestep
        assert int(lines[8].strip().split("!")[0]) == plume_inputs.sor_option_flag
        assert float(lines[9].strip().split("!")[0]) == plume_inputs.sor_alpha_plume_center
        assert float(lines[10].strip().split("!")[0]) == plume_inputs.sor_alpha_plume_edge
        assert float(lines[11].strip().split("!")[0]) == plume_inputs.max_plume_merging_angle
        assert float(lines[12].strip().split("!")[0]) == plume_inputs.max_plume_overlap_fraction
        assert int(lines[13].strip().split("!")[0]) == plume_inputs.plume_to_grid_updrafts_flag
        assert int(lines[14].strip().split("!")[0]) == plume_inputs.max_points_along_plume_edge
        assert int(lines[15].strip().split("!")[0]) == plume_inputs.plume_to_grid_intersection_flag

    def test_from_file(self):
        plume_inputs = QFire_Plume_Advanced_User_Inputs()
        plume_inputs.to_file("tmp/")
        test_object = QFire_Plume_Advanced_User_Inputs.from_file("tmp/")
        assert isinstance(test_object, QFire_Plume_Advanced_User_Inputs)
        assert plume_inputs == test_object


class TestSimulationInputs:
    def get_basic_test_object(self):
        return SimulationInputs.setup_simulation(
            nx=100, ny=100, fire_nz=40, quic_nz=26,
            quic_height=180, dx=2, dy=2, dz=1,
            wind_speed=2.7, wind_direction=270,
            simulation_time=600, output_time=60)

    def test_basic_inputs(self):
        sim_inputs = self.get_basic_test_object()
        assert isinstance(sim_inputs, SimulationInputs)

    def test_list_inputs(self):
        sim_inputs = self.get_basic_test_object()
        inputs = sim_inputs.list_inputs()
        assert "rasterorigin" in inputs

    def test_get_input(self):
        sim_inputs = self.get_basic_test_object()
        rasterorigin = sim_inputs.get_input("rasterorigin")
        assert isinstance(rasterorigin, RasterOrigin)


<<<<<<< HEAD
class TestQUmovingcoords:
    def get_test_object(self):
        return QU_movingcoords()

    def test_init(self):
        qu_moving = self.get_test_object()
        assert isinstance(qu_moving, QU_movingcoords)

    def test_from_file(self):
        qu_moving = self.get_test_object()
        qu_moving.to_file("tmp/")
        test_object = QU_movingcoords.from_file("tmp/")
        assert qu_moving == test_object
=======
class TestRuntimeAdvancedUserInputs:
    def get_test_object(self):
        return RuntimeAdvancedUserInputs()

    def test_init(self):
        raui = self.get_test_object()
        assert isinstance(raui, RuntimeAdvancedUserInputs)
        assert raui.num_cpus == 8
        assert raui.use_acw == 0

    def test_from_file(self):
        raui = self.get_test_object()
        raui.to_file("tmp/")
        test_object = RuntimeAdvancedUserInputs.from_file("tmp/")
        assert raui == test_object
>>>>>>> 19d9cd36
<|MERGE_RESOLUTION|>--- conflicted
+++ resolved
@@ -1157,21 +1157,6 @@
         assert isinstance(rasterorigin, RasterOrigin)
 
 
-<<<<<<< HEAD
-class TestQUmovingcoords:
-    def get_test_object(self):
-        return QU_movingcoords()
-
-    def test_init(self):
-        qu_moving = self.get_test_object()
-        assert isinstance(qu_moving, QU_movingcoords)
-
-    def test_from_file(self):
-        qu_moving = self.get_test_object()
-        qu_moving.to_file("tmp/")
-        test_object = QU_movingcoords.from_file("tmp/")
-        assert qu_moving == test_object
-=======
 class TestRuntimeAdvancedUserInputs:
     def get_test_object(self):
         return RuntimeAdvancedUserInputs()
@@ -1187,4 +1172,18 @@
         raui.to_file("tmp/")
         test_object = RuntimeAdvancedUserInputs.from_file("tmp/")
         assert raui == test_object
->>>>>>> 19d9cd36
+
+        
+class TestQUmovingcoords:
+    def get_test_object(self):
+        return QU_movingcoords()
+
+    def test_init(self):
+        qu_moving = self.get_test_object()
+        assert isinstance(qu_moving, QU_movingcoords)
+
+    def test_from_file(self):
+        qu_moving = self.get_test_object()
+        qu_moving.to_file("tmp/")
+        test_object = QU_movingcoords.from_file("tmp/")
+        assert qu_moving == test_object