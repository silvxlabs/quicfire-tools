"""
Test module for the inputs module of the quicfire_tools package.
"""

from pathlib import Path

import pytest
from pydantic import ValidationError

from quicfire_tools.inputs import *

# Create a tmp/ directory to store the temporary test files
Path("tmp/").mkdir(exist_ok=True)


class TestGridList:
    def test_init(self):
        """Test the initialization of a Gridlist object."""
        # Test the default initialization
        gridlist = Gridlist(n=10, m=10, l=10, dx=1, dy=1, dz=1, aa1=1)
        assert isinstance(gridlist, Gridlist)
        assert gridlist.n == 10
        for i in ["n", "m", "l", "dx", "dy", "dz", "aa1"]:
            assert i in gridlist.list_parameters()

        # Test data type casting
        gridlist = Gridlist(n="10", m=10, l=10, dx=1, dy=1, dz=1, aa1=1)
        assert isinstance(gridlist.n, int)
        assert gridlist.n == 10

        # Pass bad parameters: non-real numbers
        with pytest.raises(ValidationError):
            Gridlist(n=2.5, m=10, l=10, dx="", dy=1, dz=1, aa1=1)
        with pytest.raises(ValidationError):
            Gridlist(n="a", m=10, l=10, dx=1, dy=1, dz=1, aa1=1)

        # Pass bad parameters: zero or negative values
        with pytest.raises(ValidationError):
            Gridlist(n=-10, m=10, l=10, dx=0, dy=1, dz=1, aa1=1)
        with pytest.raises(ValidationError):
            Gridlist(n=10, m=10, l=10, dx=1, dy=0, dz=1, aa1=1)

    def test_to_dict(self):
        gridlist = Gridlist(n=10, m=10, l=10, dx=1, dy=1, dz=1, aa1=1)
        result_dict = gridlist.to_dict()
        assert result_dict['n'] == 10
        assert result_dict['m'] == 10
        assert result_dict['l'] == 10
        assert result_dict['dx'] == 1
        assert result_dict['dy'] == 1
        assert result_dict['dz'] == 1
        assert '_validate_inputs' not in result_dict

    def test_to_docs(self):
        gridlist = Gridlist(n=10, m=10, l=10, dx=1, dy=1, dz=1, aa1=1)
        result_dict = gridlist.to_dict()
        result_docs = gridlist.get_documentation()
        for key in result_dict:
            assert key in result_docs
        for key in result_docs:
            assert key in result_dict

    def test_to_file(self):
        """Test the write_file method of a Gridlist object."""
        gridlist = Gridlist(n=10, m=10, l=10, dx=1., dy=1., dz=1., aa1=1.)
        gridlist.to_file("tmp/")

        # Read the content of the file and check for correctness
        with open("tmp/gridlist", 'r') as file:
            lines = file.readlines()
            assert lines[0].split("=")[1].strip() == "10"
            assert lines[1].split("=")[1].strip() == "10"
            assert lines[2].split("=")[1].strip() == "10"
            assert lines[3].split("=")[1].strip() == "1.0"
            assert lines[4].split("=")[1].strip() == "1.0"
            assert lines[5].split("=")[1].strip() == "1.0"
            assert lines[6].split("=")[1].strip() == "1.0"

        # Test writing to a non-existent directory
        with pytest.raises(FileNotFoundError):
            gridlist.to_file("/non_existent_path/gridlist.txt")


class TestRasterOrigin:
    def test_init(self):
        """Test the initialization of a RasterOrigin object."""
        # Test the default initialization
        raster_origin = RasterOrigin()
        assert isinstance(raster_origin, RasterOrigin)
        assert raster_origin.utm_x == 0.
        assert raster_origin.utm_y == 0.

        # Test the default initialization
        raster_origin = RasterOrigin(utm_x=500.0, utm_y=1000.0)
        assert isinstance(raster_origin, RasterOrigin)
        assert raster_origin.utm_x == 500.0
        assert raster_origin.utm_y == 1000.0

        # Test data type casting
        raster_origin = RasterOrigin(utm_x="500", utm_y=1000.0)
        assert isinstance(raster_origin.utm_x, float)
        assert raster_origin.utm_x == 500.0

        # Pass bad parameters: non-real numbers
        with pytest.raises(ValidationError):
            RasterOrigin(utm_x="x", utm_y=1000.0)

        # Pass bad parameters: zero or negative values
        with pytest.raises(ValidationError):
            RasterOrigin(utm_x=-1, utm_y=1000.0)
        with pytest.raises(ValidationError):
            RasterOrigin(utm_x=500.0, utm_y=-1000.0)

    def test_to_dict(self):
        """Test the to_dict method of a RasterOrigin object."""
        raster_origin = RasterOrigin(utm_x=500.0, utm_y=1000.0)
        result_dict = raster_origin.to_dict()
        assert result_dict['utm_x'] == raster_origin.utm_x
        assert result_dict['utm_y'] == raster_origin.utm_y

    def test_from_dict(self):
        """Test the from_dict method of a RasterOrigin object."""
        raster_origin = RasterOrigin(utm_x=500.0, utm_y=1000.0)
        result_dict = raster_origin.to_dict()
        test_object = RasterOrigin.from_dict(result_dict)
        assert isinstance(test_object, RasterOrigin)
        assert raster_origin == test_object

    def test_to_docs(self):
        raster_origin = RasterOrigin(utm_x=500.0, utm_y=1000.0)
        result_dict = raster_origin.to_dict()
        result_docs = raster_origin.get_documentation()
        for key in result_dict:
            assert key in result_docs
        for key in result_docs:
            assert key in result_dict

    def test_to_file(self):
        """Test the to_file method of a RasterOrigin object."""
        raster_origin = RasterOrigin(utm_x=500.0, utm_y=1000.0)
        raster_origin.to_file("tmp/")

        # Read the content of the file and check for correctness
        with open("tmp/rasterorigin.txt", 'r') as file:
            lines = file.readlines()
            assert float(lines[0].strip()) == raster_origin.utm_x
            assert float(lines[1].strip()) == raster_origin.utm_y

        # Test writing to a non-existent directory
        with pytest.raises(FileNotFoundError):
            raster_origin.to_file("/non_existent_path/rasterorigin.txt")

    def test_from_file(self):
        """Test initializing a class from a rasterorigin.txt file."""
        raster_origin = RasterOrigin()
        raster_origin.to_file("tmp/")
        test_object = RasterOrigin.from_file("tmp/")
        assert isinstance(test_object, RasterOrigin)
        assert raster_origin == test_object


class TestQU_Buildings:
    def test_init(self):
        """Test the initialization of a QU_Buildings object."""
        # Test the default initialization
        qu_buildings = QU_Buildings()
        assert qu_buildings.wall_roughness_length == 0.1
        assert qu_buildings.number_of_buildings == 0
        assert qu_buildings.number_of_polygon_nodes == 0

        # Test custom initialization
        qu_buildings = QU_Buildings(wall_roughness_length=1.0,
                                    number_of_buildings=0,
                                    number_of_polygon_nodes=0)
        assert qu_buildings.wall_roughness_length == 1.0
        assert qu_buildings.number_of_buildings == 0
        assert qu_buildings.number_of_polygon_nodes == 0

        # Test data type casting
        qu_buildings = QU_Buildings(wall_roughness_length="1.0",
                                    number_of_buildings=1.0)
        assert isinstance(qu_buildings.wall_roughness_length, float)
        assert qu_buildings.wall_roughness_length == 1.0
        assert isinstance(qu_buildings.number_of_buildings, int)
        assert qu_buildings.number_of_buildings == 1

        # Pass bad parameters
        with pytest.raises(ValidationError):
            QU_Buildings(wall_roughness_length=-1, number_of_buildings=0,
                         number_of_polygon_nodes=0)
        with pytest.raises(ValidationError):
            QU_Buildings(wall_roughness_length=1, number_of_buildings=-1,
                         number_of_polygon_nodes=0)
        with pytest.raises(ValidationError):
            QU_Buildings(wall_roughness_length=0)

    def test_to_dict(self):
        """Test the to_dict method of a QU_Buildings object."""
        qu_buildings = QU_Buildings()
        result_dict = qu_buildings.to_dict()
        assert result_dict[
                   'wall_roughness_length'] == qu_buildings.wall_roughness_length
        assert result_dict[
                   'number_of_buildings'] == qu_buildings.number_of_buildings
        assert result_dict[
                   'number_of_polygon_nodes'] == qu_buildings.number_of_polygon_nodes

    def test_from_dict(self):
        """Test the from_dict method of a QU_Buildings object."""
        qu_buildings = QU_Buildings()
        result_dict = qu_buildings.to_dict()
        test_object = QU_Buildings.from_dict(result_dict)
        assert isinstance(test_object, QU_Buildings)
        assert qu_buildings == test_object

    def test_to_docs(self):
        qu_buildings = QU_Buildings()
        result_dict = qu_buildings.to_dict()
        result_docs = qu_buildings.get_documentation()
        for key in result_dict:
            assert key in result_docs
        for key in result_docs:
            assert key in result_dict

    def test_to_file(self):
        """Test the to_file method of a QU_Buildings object."""
        qu_buildings = QU_Buildings()
        qu_buildings.to_file("tmp/")

        # Read the content of the file and check for correctness
        with open("tmp/QU_buildings.inp", 'r') as file:
            lines = file.readlines()
            assert float(lines[1].strip().split("\t")[
                             0]) == qu_buildings.wall_roughness_length
            assert int(lines[2].strip().split("\t")[
                           0]) == qu_buildings.number_of_buildings
            assert int(lines[3].strip().split("\t")[
                           0]) == qu_buildings.number_of_polygon_nodes

        # Test writing to a non-existent directory
        with pytest.raises(FileNotFoundError):
            qu_buildings.to_file("/non_existent_path/QU_buildings.inp")

    def test_from_file(self):
        """Test initializing a class from a QU_buildings.inp file."""
        qu_buildings = QU_Buildings()
        qu_buildings.to_file("tmp/")
        test_object = QU_Buildings.from_file("tmp/")
        assert isinstance(test_object, QU_Buildings)
        assert qu_buildings == test_object


class TestQU_Fileoptions:
    def test_init(self):
        # Test default initialization
        qu_fileoptions = QU_Fileoptions()
        assert qu_fileoptions.output_data_file_format_flag == 2
        assert qu_fileoptions.non_mass_conserved_initial_field_flag == 0
        assert qu_fileoptions.initial_sensor_velocity_field_flag == 0
        assert qu_fileoptions.qu_staggered_velocity_file_flag == 0
        assert qu_fileoptions.generate_wind_startup_files_flag == 0

        # Test custom initialization #1
        qu_fileoptions = QU_Fileoptions(output_data_file_format_flag=1)
        assert qu_fileoptions.output_data_file_format_flag == 1

        # Test custom initialization #2
        qu_fileoptions = QU_Fileoptions(non_mass_conserved_initial_field_flag=1)
        assert qu_fileoptions.non_mass_conserved_initial_field_flag == 1

        # Test custom initialization #3
        qu_fileoptions = QU_Fileoptions(generate_wind_startup_files_flag=1)
        assert qu_fileoptions.generate_wind_startup_files_flag == 1

        # Test invalid output_data_file_format_flag flags
        for invalid_flag in [-1, 0, 5, "1", 1., 1.5]:
            with pytest.raises(ValidationError):
                QU_Fileoptions(output_data_file_format_flag=invalid_flag)

        # Test invalid non_mass_conserved_initial_field_flag flag
        for invalid_flag in [-1, 0., "1", 2]:
            with pytest.raises(ValidationError):
                QU_Fileoptions(
                    non_mass_conserved_initial_field_flag=invalid_flag)

    def test_to_dict(self):
        """Test the to_dict method of a QU_Buildings object."""
        qu_fileoptions = QU_Fileoptions()
        result_dict = qu_fileoptions.to_dict()
        assert result_dict[
                   'output_data_file_format_flag'] == qu_fileoptions.output_data_file_format_flag
        assert result_dict[
                   'non_mass_conserved_initial_field_flag'] == qu_fileoptions.non_mass_conserved_initial_field_flag
        assert result_dict[
                   'initial_sensor_velocity_field_flag'] == qu_fileoptions.initial_sensor_velocity_field_flag
        assert result_dict[
                   'qu_staggered_velocity_file_flag'] == qu_fileoptions.qu_staggered_velocity_file_flag
        assert result_dict[
                   'generate_wind_startup_files_flag'] == qu_fileoptions.generate_wind_startup_files_flag

    def test_from_dict(self):
        """Test the from_dict method of a QU_Buildings object."""
        qu_fileoptions = QU_Fileoptions()
        result_dict = qu_fileoptions.to_dict()
        test_object = QU_Fileoptions.from_dict(result_dict)
        assert isinstance(test_object, QU_Fileoptions)
        assert qu_fileoptions == test_object

    def test_to_docs(self):
        qu_fileoptions = QU_Fileoptions()
        result_dict = qu_fileoptions.to_dict()
        result_docs = qu_fileoptions.get_documentation()
        for key in result_dict:
            assert key in result_docs

    def test_to_file(self):
        """Test the to_file method of a QU_Buildings object."""
        qu_fileoptions = QU_Fileoptions()
        qu_fileoptions.to_file("tmp/")

        # Read the content of the file and check for correctness
        with open("tmp/QU_fileoptions.inp", 'r') as file:
            lines = file.readlines()
            assert int(lines[1].strip().split("!")[0]) == 2
            assert int(lines[2].strip().split("!")[0]) == 0
            assert int(lines[3].strip().split("!")[0]) == 0
            assert int(lines[4].strip().split("!")[0]) == 0
            assert int(lines[5].strip().split("!")[0]) == 0

        # Test writing to a non-existent directory
        with pytest.raises(FileNotFoundError):
            qu_fileoptions.to_file("/non_existent_path/QU_buildings.inp")

    def test_from_file(self):
        """Test initializing a class from a QU_fileoptions.inp file."""
        qu_fileoptions = QU_Fileoptions()
        qu_fileoptions.to_file("tmp/")
        test_object = QU_Fileoptions.from_file("tmp/")
        assert isinstance(test_object, QU_Fileoptions)
        assert qu_fileoptions == test_object


class TestQU_Simparams:
    @staticmethod
    def get_test_object():
        return QU_Simparams(nx=100, ny=100, nz=26, dx=2., dy=2,
                            quic_domain_height=250)

    def test_init(self):
        # Test default initialization
        qu_simparams = self.get_test_object()
        assert qu_simparams.nx == 100
        assert qu_simparams.ny == 100
        assert qu_simparams.nz == 26
        assert qu_simparams.dx == 2
        assert qu_simparams.dy == 2
        assert qu_simparams.surface_vertical_cell_size == 1
        assert qu_simparams.number_surface_cells == 5
        assert qu_simparams.stretch_grid_flag == 3
        assert len(qu_simparams.dz_array) == 26
        assert len(qu_simparams.vertical_grid_lines.split("\n")) == 29

        # Test changing the default values
        qu_simparams.nx = 150
        assert qu_simparams.nx == 150

        # Test property setters
        qu_simparams.nz = 30
        assert qu_simparams.nz == 30
        assert len(qu_simparams.dz_array) == 30
        assert len(qu_simparams.vertical_grid_lines.split("\n")) == 33

        # Test data type casting
        qu_simparams = QU_Simparams(nx="100", ny=100, nz=26, dx=2, dy=2,
                                    quic_domain_height=5)
        assert isinstance(qu_simparams.nx, int)
        assert qu_simparams.nx == 100

        # Test with custom dz_array
        # TODO: Come back to this tests
        # qu_simparams = QU_Simparams(nx=100, ny=100, nz=26, dx=2, dy=2,
        #                             custom_dz_array=[1] * 26,
        #                             quic_domain_height=250)
        # assert qu_simparams.dz_array == [
        #     qu_simparams.surface_vertical_cell_size] * 26

        # Test invalid stretch_grid_flags
        for invalid_flag in [-1, 4, "1", 1., 1.5, 2]:
            with pytest.raises(ValidationError):
                QU_Simparams(stretch_grid_flag=invalid_flag)

    def test_dz_array(self):
        # Test with stretch_grid_flag = 0
        qu_simparams = self.get_test_object()
        qu_simparams.stretch_grid_flag = 0
        assert qu_simparams.dz_array == [
            qu_simparams.surface_vertical_cell_size] * qu_simparams.nz

        # Test with stretch_grid_flag = 1
        qu_simparams = self.get_test_object()
        qu_simparams.stretch_grid_flag = 1
        qu_simparams.custom_dz_array = [0.5] * qu_simparams.nz
        assert qu_simparams.dz_array == [0.5] * qu_simparams.nz

        # Test with stretch_grid_flag = 3
        qu_simparams = self.get_test_object()
        assert len(qu_simparams.dz_array) == qu_simparams.nz

    def test_stretch_grid_flag_0(self):
        qu_simparams = self.get_test_object()
        qu_simparams.stretch_grid_flag = 0
        vertical_grid_lines = qu_simparams._stretch_grid_flag_0()
        with open("data/test-templates/stretchgrid_0.txt") as f:
            expected_lines = f.readlines()
        assert vertical_grid_lines == "".join(expected_lines)

    def test_stretch_grid_flag_1(self):
        qu_simparams = self.get_test_object()
        qu_simparams.stretch_grid_flag = 1

        # Test with no dz_array input
        with pytest.raises(ValueError):
            qu_simparams._stretch_grid_flag_1()

        # Test with 19 custom_dz_array inputs
        qu_simparams.custom_dz_array = [1] * (qu_simparams.nz - 1)
        with pytest.raises(ValueError):
            qu_simparams._stretch_grid_flag_1()

        # Test with dz inputs that don't match the surface values
        qu_simparams.custom_dz_array = [1] * qu_simparams.nz
        qu_simparams.custom_dz_array[0] = 2
        with pytest.raises(ValueError):
            qu_simparams._stretch_grid_flag_1()

        # Test valid case
        qu_simparams.custom_dz_array = [1] * qu_simparams.nz
        vertical_grid_lines = qu_simparams._stretch_grid_flag_1()
        with open("data/test-templates/stretchgrid_1.txt") as f:
            expected_lines = f.readlines()
        assert vertical_grid_lines == "".join(expected_lines)

    def test_stretch_grid_flag_3(self):
        qu_simparams = self.get_test_object()
        vertical_grid_lines = qu_simparams._stretch_grid_flag_3()
        with open("data/test-templates/stretchgrid_3.txt") as f:
            expected_lines = f.readlines()
        assert vertical_grid_lines == "".join(expected_lines)

    def test_generate_vertical_grid(self):
        qu_simparams = self.get_test_object()

        # Test stretch_grid_flag = 0
        qu_simparams.stretch_grid_flag = 0
        with open("data/test-templates/stretchgrid_0.txt") as f:
            expected_lines = f.readlines()
        assert qu_simparams.vertical_grid_lines == "".join(expected_lines)

        # Test stretch_grid_flag = 1
        qu_simparams.stretch_grid_flag = 1
        qu_simparams.custom_dz_array = [1] * qu_simparams.nz
        with open("data/test-templates/stretchgrid_1.txt") as f:
            expected_lines = f.readlines()
        assert qu_simparams.vertical_grid_lines == "".join(expected_lines)

        # Test stretch_grid_flag = 3
        qu_simparams.stretch_grid_flag = 3
        with open("data/test-templates/stretchgrid_3.txt") as f:
            expected_lines = f.readlines()
        assert qu_simparams.vertical_grid_lines == "".join(expected_lines)

    def test_generate_wind_times(self):
        # Test valid wind_step_times
        qu_simparams = self.get_test_object()
        qu_simparams.wind_times = [0]
        wind_times_lines = qu_simparams._generate_wind_time_lines()
        with open("data/test-templates/wind_times.txt") as f:
            expected_lines = f.readlines()
        assert wind_times_lines == "".join(expected_lines)

        # Test invalid wind_step_times
        qu_simparams.wind_times = []
        with pytest.raises(ValueError):
            qu_simparams._generate_wind_time_lines()

    def test_to_dict(self):
        """
        Test the to_dict method of a QU_Simparams object.
        """
        qu_simparams = self.get_test_object()
        result_dict = qu_simparams.to_dict()

        # Test the passed parameters
        assert result_dict['nx'] == qu_simparams.nx
        assert result_dict['ny'] == qu_simparams.ny
        assert result_dict['nz'] == qu_simparams.nz
        assert result_dict['dx'] == qu_simparams.dx
        assert result_dict['dy'] == qu_simparams.dy
        assert result_dict[
                   'surface_vertical_cell_size'] == qu_simparams.surface_vertical_cell_size
        assert result_dict[
                   'number_surface_cells'] == qu_simparams.number_surface_cells

        # Test the default parameters
        assert result_dict[
                   'surface_vertical_cell_size'] == qu_simparams.surface_vertical_cell_size
        assert result_dict[
                   'number_surface_cells'] == qu_simparams.number_surface_cells
        assert result_dict[
                   'stretch_grid_flag'] == qu_simparams.stretch_grid_flag
        assert result_dict['dz_array'] == qu_simparams.dz_array
        assert result_dict['utc_offset'] == qu_simparams.utc_offset
        assert result_dict['wind_times'] == qu_simparams.wind_times
        assert result_dict['sor_iter_max'] == qu_simparams.sor_iter_max
        assert result_dict[
                   'sor_residual_reduction'] == qu_simparams.sor_residual_reduction
        assert result_dict[
                   'use_diffusion_flag'] == qu_simparams.use_diffusion_flag
        assert result_dict[
                   'number_diffusion_iterations'] == qu_simparams.number_diffusion_iterations
        assert result_dict['domain_rotation'] == qu_simparams.domain_rotation
        assert result_dict['utm_x'] == qu_simparams.utm_x
        assert result_dict['utm_y'] == qu_simparams.utm_y
        assert result_dict['utm_zone_number'] == qu_simparams.utm_zone_number
        assert result_dict['utm_zone_letter'] == qu_simparams.utm_zone_letter
        assert result_dict['quic_cfd_flag'] == qu_simparams.quic_cfd_flag
        assert result_dict[
                   'explosive_bldg_flag'] == qu_simparams.explosive_bldg_flag
        assert result_dict['bldg_array_flag'] == qu_simparams.bldg_array_flag

    def test_from_dict(self):
        """
        Test the from_dict method of a QU_Simparams object.
        """
        qu_simparams = self.get_test_object()
        result_dict = qu_simparams.to_dict()
        test_object = QU_Simparams.from_dict(result_dict)
        assert isinstance(test_object, QU_Simparams)
        assert qu_simparams == test_object

    def test_to_docs(self):
        qu_simparams = self.get_test_object()
        result_dict = qu_simparams.to_dict()
        result_docs = qu_simparams.get_documentation()
        for key in result_dict:
            if key in ["vertical_grid_lines", "wind_time_lines",
                       "custom_dz_array"]:
                continue
            assert key in result_docs
        for key in result_docs:
            assert key in result_dict

    def test_to_file(self):
        """
        Test the to_file method of a QU_Simparams object.
        """
        qu_simparams = self.get_test_object()
        qu_simparams.to_file("tmp/")

        # Read the content of the file and check for correctness
        with open("tmp/QU_simparams.inp", 'r') as file:
            lines = file.readlines()

        # Check nx, ny, nz, dx, dy
        assert int(lines[1].strip().split("!")[0]) == qu_simparams.nx
        assert int(lines[2].strip().split("!")[0]) == qu_simparams.ny
        assert int(lines[3].strip().split("!")[0]) == qu_simparams.nz
        assert float(lines[4].strip().split("!")[0]) == qu_simparams.dx
        assert float(lines[5].strip().split("!")[0]) == qu_simparams.dy

        # Check stretch_grid_flag, surface_vertical_cell_size,
        # number_surface_cells
        assert int(
            lines[6].strip().split("!")[0]) == qu_simparams.stretch_grid_flag
        assert float(lines[7].strip().split("!")[
                         0]) == qu_simparams.surface_vertical_cell_size
        assert int(
            lines[8].strip().split("!")[0]) == qu_simparams.number_surface_cells

        # Check dz_array
        assert lines[9] == "! DZ array [m]\n"
        for i in range(qu_simparams.nz):
            index = i + 10
            dz = qu_simparams.dz_array[i]
            assert float(lines[index].strip()) == dz

        # Update lines index
        i_current = 10 + qu_simparams.nz

        # Check number of time increments, utc_offset
        assert int(lines[i_current].strip().split("!")[0]) == len(
            qu_simparams.wind_times)
        assert int(lines[i_current + 1].strip().split("!")[
                       0]) == qu_simparams.utc_offset

        # Check wind_step_times
        assert lines[i_current + 2] == "! Wind step times [s]\n"
        for i in range(len(qu_simparams.wind_times)):
            index = i_current + 3 + i
            wind_time = qu_simparams.wind_times[i]
            assert int(lines[index].strip()) == wind_time

        # Update lines index
        i_current = i_current + 3 + len(qu_simparams.wind_times)
        i_current += 9  # Skip not used lines

        # Check sor_iter_max, sor_residual_reduction
        assert int(
            lines[i_current].strip().split("!")[0]) == qu_simparams.sor_iter_max
        assert int(lines[i_current + 1].strip().split("!")[
                       0]) == qu_simparams.sor_residual_reduction

        # Check use_diffusion_flag, number_diffusion_iterations, domain_rotation
        # utm_x, utm_y, utm_zone_number, utm_zone_letter, quic_cfd_flag,
        # explosive_bldg_flag, bldg_array_flag
        assert int(lines[i_current + 2].strip().split("!")[
                       0]) == qu_simparams.use_diffusion_flag
        assert int(lines[i_current + 3].strip().split("!")[
                       0]) == qu_simparams.number_diffusion_iterations
        assert float(lines[i_current + 4].strip().split("!")[
                         0]) == qu_simparams.domain_rotation
        assert float(
            lines[i_current + 5].strip().split("!")[0]) == qu_simparams.utm_x
        assert float(
            lines[i_current + 6].strip().split("!")[0]) == qu_simparams.utm_y
        assert int(lines[i_current + 7].strip().split("!")[
                       0]) == qu_simparams.utm_zone_number
        assert int(lines[i_current + 8].strip().split("!")[
                       0]) == qu_simparams.utm_zone_letter
        assert int(lines[i_current + 9].strip().split("!")[
                       0]) == qu_simparams.quic_cfd_flag
        assert int(lines[i_current + 10].strip().split("!")[
                       0]) == qu_simparams.explosive_bldg_flag
        assert int(lines[i_current + 11].strip().split("!")[
                       0]) == qu_simparams.bldg_array_flag

    def test_from_file(self):
        """
        Test initializing a class from a QU_simparams.inp file.
        """
        # Test stretch grid flag = 3
        qu_simparams = self.get_test_object()
        qu_simparams.to_file("tmp/")
        test_object = QU_Simparams.from_file("tmp/")
        assert isinstance(test_object, QU_Simparams)
        assert qu_simparams == test_object

        # Test stretch grid flag = 0
        qu_simparams = self.get_test_object()
        qu_simparams.stretch_grid_flag = 0
        qu_simparams.to_file("tmp/")
        test_object = QU_Simparams.from_file("tmp/")
        assert isinstance(test_object, QU_Simparams)
        assert qu_simparams == test_object

        # Test stretch grid flag = 1
        qu_simparams = self.get_test_object()
        qu_simparams.stretch_grid_flag = 1
        qu_simparams.custom_dz_array = [1] * qu_simparams.nz
        qu_simparams.to_file("tmp/")
        test_object = QU_Simparams.from_file("tmp/")
        assert isinstance(test_object, QU_Simparams)
        assert qu_simparams == test_object


class TestQFire_Advanced_User_Inputs:
    def test_init(self):
        """Test the initialization of a QFire_Advanced_User_Inputs object."""
        # Test the default initialization
        qfire_advanced_user_inputs = QFire_Advanced_User_Inputs()
        assert qfire_advanced_user_inputs.fraction_cells_launch_firebrands == 0.05

        # Test custom initialization
        qfire_advanced_user_inputs = QFire_Advanced_User_Inputs(
            fraction_cells_launch_firebrands=0.1)
        assert qfire_advanced_user_inputs.fraction_cells_launch_firebrands == 0.1

        # Test data type casting
        qfire_advanced_user_inputs = QFire_Advanced_User_Inputs(
            fraction_cells_launch_firebrands="0.1")
        assert isinstance(
            qfire_advanced_user_inputs.fraction_cells_launch_firebrands, float)
        assert qfire_advanced_user_inputs.fraction_cells_launch_firebrands == 0.1

        # Pass bad parameters: negative numbers
        with pytest.raises(ValidationError):
            QFire_Advanced_User_Inputs(fraction_cells_launch_firebrands=-1)

        # Pass bad parameters: not a fraction
        with pytest.raises(ValidationError):
            QFire_Advanced_User_Inputs(fraction_cells_launch_firebrands=2)

        # Pass bad parameters: not a valid range for theta
        with pytest.raises(ValidationError):
            QFire_Advanced_User_Inputs(minimum_landing_angle=361)

    def test_to_dict(self):
        """Test the to_dict method of a QFire_Advanced_User_Inputs object."""
        qfire_advanced_user_inputs = QFire_Advanced_User_Inputs()
        result_dict = qfire_advanced_user_inputs.to_dict()
        assert result_dict[
                   'fraction_cells_launch_firebrands'] == qfire_advanced_user_inputs.fraction_cells_launch_firebrands
        assert result_dict[
                   'firebrand_radius_scale_factor'] == qfire_advanced_user_inputs.firebrand_radius_scale_factor
        assert result_dict[
                   'firebrand_trajectory_time_step'] == qfire_advanced_user_inputs.firebrand_trajectory_time_step
        assert result_dict[
                   'firebrand_launch_interval'] == qfire_advanced_user_inputs.firebrand_launch_interval
        assert result_dict[
                   'firebrands_per_deposition'] == qfire_advanced_user_inputs.firebrands_per_deposition
        assert result_dict[
                   'firebrand_area_ratio'] == qfire_advanced_user_inputs.firebrand_area_ratio
        assert result_dict[
                   'minimum_burn_rate_coefficient'] == qfire_advanced_user_inputs.minimum_burn_rate_coefficient
        assert result_dict[
                   'max_firebrand_thickness_fraction'] == qfire_advanced_user_inputs.max_firebrand_thickness_fraction
        assert result_dict[
                   'firebrand_germination_delay'] == qfire_advanced_user_inputs.firebrand_germination_delay
        assert result_dict[
                   'vertical_velocity_scale_factor'] == qfire_advanced_user_inputs.vertical_velocity_scale_factor
        assert result_dict[
                   'minimum_firebrand_ignitions'] == qfire_advanced_user_inputs.minimum_firebrand_ignitions
        assert result_dict[
                   'maximum_firebrand_ignitions'] == qfire_advanced_user_inputs.maximum_firebrand_ignitions
        assert result_dict[
                   'minimum_landing_angle'] == qfire_advanced_user_inputs.minimum_landing_angle
        assert result_dict[
                   'maximum_firebrand_thickness'] == qfire_advanced_user_inputs.maximum_firebrand_thickness

    def test_from_dict(self):
        """Test class initialization from a dictionary object"""
        qfire_advanced_user_inputs = QFire_Advanced_User_Inputs()
        result_dict = qfire_advanced_user_inputs.to_dict()
        test_obj = QFire_Advanced_User_Inputs.from_dict(result_dict)
        assert test_obj == qfire_advanced_user_inputs

    def test_to_docs(self):
        """Test the to_docs method of a QFire_Advanced_User_Inputs object."""
        qfire_advanced_user_inputs = QFire_Advanced_User_Inputs()
        result_dict = qfire_advanced_user_inputs.to_dict()
        result_docs = qfire_advanced_user_inputs.get_documentation()
        for key in result_dict:
            assert key in result_docs
        for key in result_docs:
            assert key in result_dict

    def test_to_file(self):
        """Test the to_file method of a QFire_Advanced_User_Inputs object."""
        qfire_advanced_user_inputs = QFire_Advanced_User_Inputs(
            fraction_cells_launch_firebrands=0.1)
        qfire_advanced_user_inputs.to_file("tmp/")

        # Read the content of the file and check for correctness
        with open("tmp/QFIRE_advanced_user_inputs.inp", 'r') as file:
            lines = file.readlines()
            assert float(lines[0].strip().split("!")[0]) == qfire_advanced_user_inputs.fraction_cells_launch_firebrands
            assert float(lines[1].strip().split("!")[0]) == qfire_advanced_user_inputs.firebrand_radius_scale_factor
            assert float(lines[2].strip().split("!")[0]) == qfire_advanced_user_inputs.firebrand_trajectory_time_step
            assert float(lines[3].strip().split("!")[0]) == qfire_advanced_user_inputs.firebrand_launch_interval
            assert float(lines[4].strip().split("!")[0]) == qfire_advanced_user_inputs.firebrands_per_deposition
            assert float(lines[5].strip().split("!")[0]) == qfire_advanced_user_inputs.firebrand_area_ratio
            assert float(lines[6].strip().split("!")[0]) == qfire_advanced_user_inputs.minimum_burn_rate_coefficient
            assert float(lines[7].strip().split("!")[0]) == qfire_advanced_user_inputs.max_firebrand_thickness_fraction
            assert float(lines[8].strip().split("!")[0]) == qfire_advanced_user_inputs.firebrand_germination_delay
            assert float(lines[9].strip().split("!")[0]) == qfire_advanced_user_inputs.vertical_velocity_scale_factor
            assert float(lines[10].strip().split("!")[0]) == qfire_advanced_user_inputs.minimum_firebrand_ignitions
            assert float(lines[11].strip().split("!")[0]) == qfire_advanced_user_inputs.maximum_firebrand_ignitions
            assert float(lines[12].strip().split("!")[0]) == qfire_advanced_user_inputs.minimum_landing_angle
            assert float(lines[13].strip().split("!")[0]) == qfire_advanced_user_inputs.maximum_firebrand_thickness

        # Test writing to a non-existent directory
        with pytest.raises(FileNotFoundError):
            qfire_advanced_user_inputs.to_file(
                "/non_existent_path/QFIRE_advanced_user_inputs.inp")

    def test_from_file(self):
        """Test initializing a class from a QFIRE_advanced_user_inputs.inp
        file."""
        qfire_advanced_user_inputs = QFire_Advanced_User_Inputs()
        qfire_advanced_user_inputs.to_file("tmp/")
        test_object = QFire_Advanced_User_Inputs.from_file("tmp/")
        assert isinstance(test_object, QFire_Advanced_User_Inputs)
        assert qfire_advanced_user_inputs == test_object


class TestQUIC_fire:
    @staticmethod
    def get_test_object():
        return QUIC_fire(nz=26,
                         sim_time=60, time_now=1695311421)

    def test_init(self):
        # Test default initialization
        quic_fire = self.get_test_object()
        assert quic_fire.nz == 26
        assert quic_fire.sim_time == 60

        # Test changing the default values
        quic_fire.nz = 27
        assert quic_fire.nz == 27

        # Test data type casting
        quic_fire = QUIC_fire(nz="26",
                              sim_time=60, time_now=1695311421)
        assert isinstance(quic_fire.nz, int)
        assert quic_fire.nz == 26

        # Test stretch grid input
        assert quic_fire.stretch_grid_flag == 0
        assert quic_fire.stretch_grid_input == "1"
        assert quic_fire.dz == 1
        quic_fire.nz = 5
        quic_fire.dz_array = [1, 2, 3, 4, 5]
        quic_fire.stretch_grid_flag = 1
        assert quic_fire.stretch_grid_input == "1.0\n2.0\n3.0\n4.0\n5.0\n"

        # Test invalid dz array
        quic_fire = QUIC_fire(nz=26,
                              sim_time=60, time_now=1695311421,
                              stretch_grid_flag=1,
                              dz_array=[1, 2, 3, 4, 5])
        with pytest.raises(ValueError):
            assert quic_fire.stretch_grid_input == "1.0\n2.0\n3.0\n4.0\n5.0\n"
        
        # Test invalid random_seed
        quic_fire = self.get_test_object()
        with pytest.raises(ValidationError):
            quic_fire.random_seed = 0

        # Test fuel inputs
        quic_fire = QUIC_fire(nz=26,
                              sim_time=60, time_now=1695311421)
        assert quic_fire.fuel_density is None
        
        quic_fire.fuel_flag = 1
        quic_fire.fuel_density=0.5
        quic_fire.fuel_moisture=1
        quic_fire.fuel_height=0.75
        assert quic_fire.fuel_lines == (
            f"{quic_fire.fuel_flag}\t! fuel density flag: 1 = uniform; "
            f"2 = provided thru QF_FuelMoisture.inp, 3 = Firetech"
            f" files for quic grid, 4 = Firetech files for "
            f"different grid (need interpolation)"
            f"\n0.5"
            f"\n{quic_fire.fuel_flag}\t! fuel moisture flag: 1 = uniform; "
            f"2 = provided thru QF_FuelMoisture.inp, 3 = Firetech"
            f" files for quic grid, 4 = Firetech files for "
            f"different grid (need interpolation)"
            f"\n1.0"
            f"\n{quic_fire.fuel_flag}\t! fuel height flag: 1 = uniform; "
            f"2 = provided thru QF_FuelMoisture.inp, 3 = Firetech"
            f" files for quic grid, 4 = Firetech files for "
            f"different grid (need interpolation)"
            f"\n0.75")

    def test_to_dict(self):
        """Test the to_dict method of a QUIC_fire object."""
        quic_fire = self.get_test_object()
        result_dict = quic_fire.to_dict()

        assert result_dict['nz'] == quic_fire.nz
        # TODO: revisit this one
        # assert result_dict["output_times"] == quic_fire.output_times
        assert result_dict['time_now'] == quic_fire.time_now
        assert result_dict['sim_time'] == quic_fire.sim_time
        assert result_dict['fire_flag'] == quic_fire.fire_flag
        assert result_dict['random_seed'] == quic_fire.random_seed
        assert result_dict['fire_time_step'] == quic_fire.fire_time_step
        assert result_dict['quic_time_step'] == quic_fire.quic_time_step
        assert result_dict['out_time_fire'] == quic_fire.out_time_fire
        assert result_dict['out_time_wind'] == quic_fire.out_time_wind
        assert result_dict['out_time_emis_rad'] == quic_fire.out_time_emis_rad
        assert result_dict['out_time_wind_avg'] == quic_fire.out_time_wind_avg
        assert result_dict['stretch_grid_flag'] == quic_fire.stretch_grid_flag
        assert result_dict['dz'] == quic_fire.dz
        assert result_dict['dz_array'] == quic_fire.dz_array
        assert result_dict['fuel_flag'] == quic_fire.fuel_flag
        assert result_dict['fuel_density'] == quic_fire.fuel_density
        assert result_dict['fuel_moisture'] == quic_fire.fuel_moisture
        assert result_dict['fuel_height'] == quic_fire.fuel_height
        assert result_dict['fuel_lines'] == quic_fire.fuel_lines
        assert result_dict['ignitions_per_cell'] == quic_fire.ignitions_per_cell
        assert result_dict['firebrand_flag'] == quic_fire.firebrand_flag
        assert result_dict['auto_kill'] == quic_fire.auto_kill
        assert result_dict['eng_to_atm_out'] == quic_fire.eng_to_atm_out
        assert result_dict['react_rate_out'] == quic_fire.react_rate_out
        assert result_dict['fuel_dens_out'] == quic_fire.fuel_dens_out
        assert result_dict['QF_wind_out'] == quic_fire.QF_wind_out
        assert result_dict['QU_wind_inst_out'] == quic_fire.QU_wind_inst_out
        assert result_dict['QU_wind_avg_out'] == quic_fire.QU_wind_avg_out
        assert result_dict['fuel_moist_out'] == quic_fire.fuel_moist_out
        assert result_dict['mass_burnt_out'] == quic_fire.mass_burnt_out
        assert result_dict['firebrand_out'] == quic_fire.firebrand_out
        assert result_dict['emissions_out'] == quic_fire.emissions_out
        assert result_dict['radiation_out'] == quic_fire.radiation_out
        assert result_dict['intensity_out'] == quic_fire.intensity_out

        # Computed fields
        assert result_dict['stretch_grid_input'] == quic_fire.stretch_grid_input
        assert result_dict['ignition_lines'] == quic_fire.ignition_lines
        assert result_dict['fuel_lines'] == quic_fire.fuel_lines

    # TODO: Add test for from_dict
    # TODO: Add test for to_docs
    # TODO: Add test for to_file

    def test_from_file(self):
        """Test initializing a class from a QUIC_fire.inp
        file."""
        quic_fire = self.get_test_object()
        quic_fire.to_file("tmp/")
        test_object = QUIC_fire.from_file("tmp/")
        assert isinstance(test_object, QUIC_fire)
        assert quic_fire == test_object

class Test_QFire_Bldg_Advanced_User_Inputs:

    def test_default_init(self):
        bldg_inputs = QFire_Bldg_Advanced_User_Inputs()

        assert bldg_inputs.convert_buildings_to_fuel_flag == 0
        assert bldg_inputs.building_fuel_density == 0.5
        assert bldg_inputs.building_attenuation_coefficient == 2.
        assert bldg_inputs.building_surface_roughness == 0.01
        assert bldg_inputs.convert_fuel_to_canopy_flag == 1
        assert bldg_inputs.update_canopy_winds_flag == 1
        assert bldg_inputs.fuel_attenuation_coefficient == 1.
        assert bldg_inputs.fuel_surface_roughness == 0.1

    def test_custom_init(self):
        # Change a flag
        bldg_inputs = QFire_Bldg_Advanced_User_Inputs(
            convert_buildings_to_fuel_flag=1)
        assert bldg_inputs.convert_buildings_to_fuel_flag == 1

        # Change a float
        bldg_inputs = QFire_Bldg_Advanced_User_Inputs(building_fuel_density=0.6)
        assert bldg_inputs.building_fuel_density == 0.6

        # Test data type casting
        bldg_inputs = QFire_Bldg_Advanced_User_Inputs(
            building_fuel_density="0.6")
        assert isinstance(bldg_inputs.building_fuel_density, float)

    def test_init_invalid_values(self):
        # Test invalid convert_buildings_to_fuel_flag
        for invalid_flag in [-1, 2, "1", 1., 1.5]:
            with pytest.raises(ValidationError):
                QFire_Bldg_Advanced_User_Inputs(
                    convert_buildings_to_fuel_flag=invalid_flag)

        # Test invalid building_fuel_density
        for invalid_density in [-1, ""]:
            with pytest.raises(ValidationError):
                QFire_Bldg_Advanced_User_Inputs(
                    building_fuel_density=invalid_density)

    def test_to_dict(self):
        bldg_inputs = QFire_Bldg_Advanced_User_Inputs()
        result_dict = bldg_inputs.to_dict()

        assert result_dict['convert_buildings_to_fuel_flag'] == bldg_inputs.convert_buildings_to_fuel_flag
        assert result_dict['building_fuel_density'] == bldg_inputs.building_fuel_density
        assert result_dict['building_attenuation_coefficient'] == bldg_inputs.building_attenuation_coefficient
        assert result_dict['building_surface_roughness'] == bldg_inputs.building_surface_roughness
        assert result_dict['convert_fuel_to_canopy_flag'] == bldg_inputs.convert_fuel_to_canopy_flag
        assert result_dict['update_canopy_winds_flag'] == bldg_inputs.update_canopy_winds_flag
        assert result_dict['fuel_attenuation_coefficient'] == bldg_inputs.fuel_attenuation_coefficient
        assert result_dict['fuel_surface_roughness'] == bldg_inputs.fuel_surface_roughness

    def test_from_dict(self):
        bldg_inputs = QFire_Bldg_Advanced_User_Inputs()
        result_dict = bldg_inputs.to_dict()
        test_obj = QFire_Bldg_Advanced_User_Inputs.from_dict(result_dict)
        assert test_obj == bldg_inputs

    def test_to_docs(self):
        bldg_inputs = QFire_Bldg_Advanced_User_Inputs()
        result_dict = bldg_inputs.to_dict()
        result_docs = bldg_inputs.get_documentation()
        for key in result_dict:
            assert key in result_docs
        for key in result_docs:
            assert key in result_dict

    def test_to_file(self):
        bldg_inputs = QFire_Bldg_Advanced_User_Inputs()
        bldg_inputs.to_file("tmp/")

        # Read the content of the file and check for correctness
        with open("tmp/QFIRE_bldg_advanced_user_inputs.inp", 'r') as file:
            lines = file.readlines()
        assert int(lines[0].strip().split("!")[0]) == bldg_inputs.convert_buildings_to_fuel_flag
        assert float(lines[1].strip().split("!")[0]) == bldg_inputs.building_fuel_density
        assert float(lines[2].strip().split("!")[0]) == bldg_inputs.building_attenuation_coefficient
        assert float(lines[3].strip().split("!")[0]) == bldg_inputs.building_surface_roughness
        assert int(lines[4].strip().split("!")[0]) == bldg_inputs.convert_fuel_to_canopy_flag
        assert int(lines[5].strip().split("!")[0]) == bldg_inputs.update_canopy_winds_flag
        assert float(lines[6].strip().split("!")[0]) == bldg_inputs.fuel_attenuation_coefficient
        assert float(lines[7].strip().split("!")[0]) == bldg_inputs.fuel_surface_roughness

        # Test writing to a non-existent directory
        with pytest.raises(FileNotFoundError):
            bldg_inputs.to_file(
                "/non_existent_path/QFIRE_bldg_advanced_user_inputs.inp")

    def test_from_file(self):
        bldg_inputs = QFire_Bldg_Advanced_User_Inputs()
        bldg_inputs.to_file("tmp/")
        test_object = QFire_Bldg_Advanced_User_Inputs.from_file("tmp/")
        assert isinstance(test_object, QFire_Bldg_Advanced_User_Inputs)
        assert bldg_inputs == test_object


class Test_QFire_Plume_Advanced_User_Inputs:

    def test_default_init(self):
        plume_inputs = QFire_Plume_Advanced_User_Inputs()

        assert plume_inputs.max_plumes_per_timestep == 150000
        assert plume_inputs.min_plume_updraft_velocity == 0.1
        assert plume_inputs.max_plume_updraft_velocity == 100.
        assert plume_inputs.min_velocity_ratio == 0.1
        assert plume_inputs.brunt_vaisala_freq_squared == 0.
        assert plume_inputs.creeping_flag == 1
        assert plume_inputs.adaptive_timestep_flag == 0
        assert plume_inputs.plume_timestep == 1.
        assert plume_inputs.sor_option_flag == 1
        assert plume_inputs.sor_alpha_plume_center == 10.
        assert plume_inputs.sor_alpha_plume_edge == 1.
        assert plume_inputs.max_plume_merging_angle == 30.
        assert plume_inputs.max_plume_overlap_fraction == 0.7
        assert plume_inputs.plume_to_grid_updrafts_flag == 1
        assert plume_inputs.max_points_along_plume_edge == 10
        assert plume_inputs.plume_to_grid_intersection_flag == 1

    def test_custom_init(self):
        plume_inputs = QFire_Plume_Advanced_User_Inputs(
            max_plumes_per_timestep=100000,
            min_plume_updraft_velocity=0.2,
            creeping_flag=0,
            max_plume_updraft_velocity="100."
        )
        assert plume_inputs.max_plumes_per_timestep == 100000
        assert plume_inputs.min_plume_updraft_velocity == 0.2
        assert plume_inputs.creeping_flag == 0
        assert plume_inputs.max_plume_updraft_velocity == 100.

    def test_invalid_values(self):
        # Invalid max_plumes_per_timestep (Positive integer)
        for value in [-1, 0, 1.5, "a"]:
            with pytest.raises(ValidationError):
                QFire_Plume_Advanced_User_Inputs(max_plumes_per_timestep=value)

        # Invalid min_plume_updraft_velocity (Positive float)
        for value in [-1, 0, "a"]:
            with pytest.raises(ValidationError):
                QFire_Plume_Advanced_User_Inputs(min_plume_updraft_velocity=value)

        # Invalid brunt_vaisala_freq_squared (Non-negative float)
        for value in [-1, "a"]:
            with pytest.raises(ValidationError):
                QFire_Plume_Advanced_User_Inputs(brunt_vaisala_freq_squared=value)

        # Invalid creeping_flag (Literal 0 or 1)
        for value in [-1, 2, 1.5, "a", "0"]:
            with pytest.raises(ValidationError):
                QFire_Plume_Advanced_User_Inputs(creeping_flag=value)

    def test_to_dict(self):
        plume_inputs = QFire_Plume_Advanced_User_Inputs()
        result_dict = plume_inputs.to_dict()

        assert result_dict['max_plumes_per_timestep'] == plume_inputs.max_plumes_per_timestep
        assert result_dict['min_plume_updraft_velocity'] == plume_inputs.min_plume_updraft_velocity
        assert result_dict['max_plume_updraft_velocity'] == plume_inputs.max_plume_updraft_velocity
        assert result_dict['min_velocity_ratio'] == plume_inputs.min_velocity_ratio
        assert result_dict['brunt_vaisala_freq_squared'] == plume_inputs.brunt_vaisala_freq_squared
        assert result_dict['creeping_flag'] == plume_inputs.creeping_flag
        assert result_dict['adaptive_timestep_flag'] == plume_inputs.adaptive_timestep_flag
        assert result_dict['plume_timestep'] == plume_inputs.plume_timestep
        assert result_dict['sor_option_flag'] == plume_inputs.sor_option_flag
        assert result_dict['sor_alpha_plume_center'] == plume_inputs.sor_alpha_plume_center
        assert result_dict['sor_alpha_plume_edge'] == plume_inputs.sor_alpha_plume_edge
        assert result_dict['max_plume_merging_angle'] == plume_inputs.max_plume_merging_angle
        assert result_dict['max_plume_overlap_fraction'] == plume_inputs.max_plume_overlap_fraction
        assert result_dict['plume_to_grid_updrafts_flag'] == plume_inputs.plume_to_grid_updrafts_flag
        assert result_dict['max_points_along_plume_edge'] == plume_inputs.max_points_along_plume_edge
        assert result_dict['plume_to_grid_intersection_flag'] == plume_inputs.plume_to_grid_intersection_flag

    def test_from_dict(self):
        plume_inputs = QFire_Plume_Advanced_User_Inputs()
        result_dict = plume_inputs.to_dict()
        test_obj = QFire_Plume_Advanced_User_Inputs.from_dict(result_dict)
        assert test_obj == plume_inputs

    def test_to_docs(self):
        plume_inputs = QFire_Plume_Advanced_User_Inputs()
        result_dict = plume_inputs.to_dict()
        result_docs = plume_inputs.get_documentation()
        for key in result_dict:
            assert key in result_docs
        for key in result_docs:
            assert key in result_dict

    def test_to_file(self):
        plume_inputs = QFire_Plume_Advanced_User_Inputs()
        plume_inputs.to_file("tmp/")

        # Read the content of the file and check for correctness
        with open("tmp/QFIRE_plume_advanced_user_inputs.inp", 'r') as file:
            lines = file.readlines()
        assert int(lines[0].strip().split("!")[0]) == plume_inputs.max_plumes_per_timestep
        assert float(lines[1].strip().split("!")[0]) == plume_inputs.min_plume_updraft_velocity
        assert float(lines[2].strip().split("!")[0]) == plume_inputs.max_plume_updraft_velocity
        assert float(lines[3].strip().split("!")[0]) == plume_inputs.min_velocity_ratio
        assert float(lines[4].strip().split("!")[0]) == plume_inputs.brunt_vaisala_freq_squared
        assert int(lines[5].strip().split("!")[0]) == plume_inputs.creeping_flag
        assert int(lines[6].strip().split("!")[0]) == plume_inputs.adaptive_timestep_flag
        assert float(lines[7].strip().split("!")[0]) == plume_inputs.plume_timestep
        assert int(lines[8].strip().split("!")[0]) == plume_inputs.sor_option_flag
        assert float(lines[9].strip().split("!")[0]) == plume_inputs.sor_alpha_plume_center
        assert float(lines[10].strip().split("!")[0]) == plume_inputs.sor_alpha_plume_edge
        assert float(lines[11].strip().split("!")[0]) == plume_inputs.max_plume_merging_angle
        assert float(lines[12].strip().split("!")[0]) == plume_inputs.max_plume_overlap_fraction
        assert int(lines[13].strip().split("!")[0]) == plume_inputs.plume_to_grid_updrafts_flag
        assert int(lines[14].strip().split("!")[0]) == plume_inputs.max_points_along_plume_edge
        assert int(lines[15].strip().split("!")[0]) == plume_inputs.plume_to_grid_intersection_flag

    def test_from_file(self):
        plume_inputs = QFire_Plume_Advanced_User_Inputs()
        plume_inputs.to_file("tmp/")
        test_object = QFire_Plume_Advanced_User_Inputs.from_file("tmp/")
        assert isinstance(test_object, QFire_Plume_Advanced_User_Inputs)
        assert plume_inputs == test_object


class TestSimulationInputs:
    def get_basic_test_object(self):
        return SimulationInputs.setup_simulation(
            nx=100, ny=100, fire_nz=40, quic_nz=26,
            quic_height=180, dx=2, dy=2, dz=1,
            wind_speed=2.7, wind_direction=270,
            simulation_time=600, output_time=60)

    def test_basic_inputs(self):
        sim_inputs = self.get_basic_test_object()
        assert isinstance(sim_inputs, SimulationInputs)

    def test_list_inputs(self):
        sim_inputs = self.get_basic_test_object()
        inputs = sim_inputs.list_inputs()
        assert "rasterorigin" in inputs

    def test_get_input(self):
        sim_inputs = self.get_basic_test_object()
        rasterorigin = sim_inputs.get_input("rasterorigin")
        assert isinstance(rasterorigin, RasterOrigin)


<<<<<<< HEAD
class TestSensor1:
    def get_test_object(self):
        return Sensor1(time_now=1697555154,
                       wind_speed=5,
                       wind_direction=270)

    def test_init(self):
        sensor1 = self.get_test_object()
        assert isinstance(sensor1, Sensor1)
        assert sensor1.wind_speed == 5.0
        assert sensor1.wind_direction == 270
        assert sensor1.sensor_height == 6.1

    def test_error(self):
        sensor1 = self.get_test_object()
        with pytest.raises(ValidationError):
            sensor1.wind_direction = 360

    def test_from_file(self):
        sensor1 = self.get_test_object()
        sensor1.to_file("tmp/")
        test_object = Sensor1.from_file("tmp/")
        assert sensor1 == test_object
=======
class TestRuntimeAdvancedUserInputs:
    def get_test_object(self):
        return RuntimeAdvancedUserInputs()

    def test_init(self):
        raui = self.get_test_object()
        assert isinstance(raui, RuntimeAdvancedUserInputs)
        assert raui.num_cpus == 8
        assert raui.use_acw == 0

    def test_from_file(self):
        raui = self.get_test_object()
        raui.to_file("tmp/")
        test_object = RuntimeAdvancedUserInputs.from_file("tmp/")
        assert raui == test_object

        
class TestQUmovingcoords:
    def get_test_object(self):
        return QU_movingcoords()

    def test_init(self):
        qu_moving = self.get_test_object()
        assert isinstance(qu_moving, QU_movingcoords)

    def test_from_file(self):
        qu_moving = self.get_test_object()
        qu_moving.to_file("tmp/")
        test_object = QU_movingcoords.from_file("tmp/")
        assert qu_moving == test_object
        
        
class TestQUbuildout:
    def get_test_object(self):
        return QP_buildout()
    
    def test_init(self):
        qp_buildout = self.get_test_object()
        assert isinstance(qp_buildout, QP_buildout)
    
    def test_from_file(self):
        qp_buildout = self.get_test_object()
        qp_buildout.to_file("tmp/")
        test_object = QP_buildout.from_file("tmp/")
        assert qp_buildout == test_object
>>>>>>> baf48e9b
<|MERGE_RESOLUTION|>--- conflicted
+++ resolved
@@ -1158,7 +1158,6 @@
         assert isinstance(rasterorigin, RasterOrigin)
 
 
-<<<<<<< HEAD
 class TestSensor1:
     def get_test_object(self):
         return Sensor1(time_now=1697555154,
@@ -1182,7 +1181,8 @@
         sensor1.to_file("tmp/")
         test_object = Sensor1.from_file("tmp/")
         assert sensor1 == test_object
-=======
+
+        
 class TestRuntimeAdvancedUserInputs:
     def get_test_object(self):
         return RuntimeAdvancedUserInputs()
@@ -1227,5 +1227,4 @@
         qp_buildout = self.get_test_object()
         qp_buildout.to_file("tmp/")
         test_object = QP_buildout.from_file("tmp/")
-        assert qp_buildout == test_object
->>>>>>> baf48e9b
+        assert qp_buildout == test_object