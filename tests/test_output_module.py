"""
Test module for quickfire_tools.outputs
"""
from pathlib import Path

import numpy as np
<<<<<<< HEAD
import pytest
import zarr
=======
import xarray as xr
import dask.array as da
>>>>>>> 541c2d2b
from scipy.io import FortranFile

from quicfire_tools import outputs
from quicfire_tools.parameters import SimulationParameters

DATA_PATH = Path("data")
SIMULATION_PATH = DATA_PATH / "crazy-canyon-simulation"
OUTPUT_PATH = SIMULATION_PATH / "Output"
DRAWFIRE_PATH = OUTPUT_PATH / "drawfire"

# Create simulation parameters object
SIM_PARAMS = SimulationParameters(
    nx=100,
    ny=100,
    nz=56,
    dx=1,
    dy=1,
    dz=1,
    wind_speed=6.5,
    wind_direction=270,
    sim_time=600,
    auto_kill=0,
    num_cpus=4,
    fuel_flag=4,
    ignition_flag=1,
    output_time=100,
    topo_flag=0,
)


class TestSimulationOutputs:
    sut = outputs.SimulationOutputs(OUTPUT_PATH, SIM_PARAMS)

    def test_to_dask(self):
        for output in self.sut.outputs:
            dask_array = self.sut.to_dask(output)
            assert isinstance(dask_array, da.Array)
            numpy_array = self.sut.to_numpy(output)
            assert np.allclose(numpy_array, dask_array.compute())

    def test_zarr_all_outputs(self):
        """
        Run a test to ensure that the zarr output contains all outputs
        """
        zarr_with_datasets = self.sut.to_zarr("tmp/test.zarr")
        assert isinstance(zarr_with_datasets, zarr.hierarchy.Group)
        for output_name in self.sut.list_available_outputs():
            output = self.sut.get_output(output_name)
            assert output_name in zarr_with_datasets
            assert isinstance(zarr_with_datasets[output_name], zarr.Array)
            assert zarr_with_datasets[output_name].shape[1:] == output.shape

    def test_zarr_rechunker(self):
        pass

    def test_zarr_single_output(self):
        """
        Run a test to ensure that the zarr output contains a single output
        """
        single_output_name = "mburnt_integ"
        zarr_with_datasets = self.sut.to_zarr("tmp/test.zarr",
                                              outputs=single_output_name)
        assert isinstance(zarr_with_datasets, zarr.hierarchy.Group)
        for output_name in self.sut.list_available_outputs():
            output = self.sut.get_output(output_name)
            if output_name == single_output_name:
                assert output_name in zarr_with_datasets
                assert isinstance(zarr_with_datasets[output_name], zarr.Array)
                assert zarr_with_datasets[output_name].shape[1:] == output.shape
            else:
                assert output_name not in zarr_with_datasets

    def test_zarr_multiple_outputs(self):
        """
        Run a test to ensure that the zarr output contains multiple outputs
        """
        multiple_output_names = ["mburnt_integ", "fuels-dens"]
        zarr_with_datasets = self.sut.to_zarr("tmp/test.zarr",
                                              outputs=multiple_output_names)
        assert isinstance(zarr_with_datasets, zarr.hierarchy.Group)
        for output_name in self.sut.list_available_outputs():
            output = self.sut.get_output(output_name)
            if output_name in multiple_output_names:
                assert output_name in zarr_with_datasets
                assert isinstance(zarr_with_datasets[output_name], zarr.Array)
                assert zarr_with_datasets[output_name].shape[1:] == output.shape
            else:
                assert output_name not in zarr_with_datasets

    def test_zarr_xarray_connection(self):
        """
        Run a test to ensure that the zarr and xarray outputs are connected
        """

        """
        Test datasets approach
        """
        # Test: All outputs.
        # Produces 4D xarray dataset with all 3D outputs
        self.sut.to_zarr("tmp/test.zarr")
        ds = xr.open_zarr("tmp/test.zarr", drop_variables=["groundfuelheight", "mburnt_integ"])
        print(ds)

        # Test: Single output
        # Produces 4D xarray dataset with single 2D output
        single_output_name = "mburnt_integ"
        self.sut.to_zarr("tmp/test.zarr", outputs=single_output_name)
        drop_variables = [output_name for output_name in self.sut.list_available_outputs() if
                          output_name != single_output_name]
        ds = xr.open_zarr("tmp/test.zarr", drop_variables=drop_variables)
        print(ds)

        # Test: Multiple outputs different dimensions causes error
        multiple_output_names = ["mburnt_integ", "fuels-dens"]
        self.sut.to_zarr("tmp/test.zarr", outputs=multiple_output_names)
        drop_variables = [output_name for output_name in self.sut.list_available_outputs() if
                          output_name not in multiple_output_names]
        with pytest.raises(ValueError):
            xr.open_zarr("tmp/test.zarr", drop_variables=drop_variables)


class TestOutputFile:
    simulation_outputs = outputs.SimulationOutputs(OUTPUT_PATH, SIM_PARAMS)

    def test_output_single_timestep(self):
        # Test 1: 2D gridded data
        output = self.simulation_outputs.get_output("groundfuelheight")
        output_path = output.filepaths[0]
        data = output._get_single_timestep(output_path)
        assert data.shape == (SIM_PARAMS.ny, SIM_PARAMS.nx)

        # Test 2: 3D gridded data
        output = self.simulation_outputs.get_output("fire-energy_to_atmos")
        output_path = output.filepaths[0]
        data = output._get_single_timestep(output_path)
        assert data.shape == (SIM_PARAMS.ny, SIM_PARAMS.nx, SIM_PARAMS.nz + 1)

        # Test 3: 3D Compressed data
        output = self.simulation_outputs.get_output("fuels-dens")
        output_path = output.filepaths[0]
        data = output._get_single_timestep(output_path)
        assert data.shape == (SIM_PARAMS.ny, SIM_PARAMS.nx, SIM_PARAMS.nz + 1)

    def test_get_multiple_timesteps(self):
        # Test 1: 2D gridded data (single timestep)
        output = self.simulation_outputs.get_output("groundfuelheight")
        output_path = output.filepaths
        data = output._get_multiple_timesteps(output_path)
        assert data.shape == (SIM_PARAMS.ny, SIM_PARAMS.nx)

        # Test 2: 3D gridded data (all timesteps)
        output = self.simulation_outputs.get_output("fire-energy_to_atmos")
        output_path = output.filepaths
        data = output._get_multiple_timesteps(output_path)
        assert data.shape == (2, SIM_PARAMS.ny, SIM_PARAMS.nx, SIM_PARAMS.nz + 1)

        # Test 3: 3D Compressed data (all timesteps)
        output = self.simulation_outputs.get_output("fuels-dens")
        output_path = output.filepaths
        data = output._get_multiple_timesteps(output_path)
        assert data.shape == (2, SIM_PARAMS.ny, SIM_PARAMS.nx, SIM_PARAMS.nz + 1)

    def test_to_numpy(self):
        # Test 1: 2D gridded data (single timestep)
        output = self.simulation_outputs.get_output("groundfuelheight")
        data = self.simulation_outputs.to_numpy(output, 0)
        assert data.shape == (SIM_PARAMS.ny, SIM_PARAMS.nx)

        # Test 2: 2D gridded data (all timesteps)
        output = self.simulation_outputs.get_output("groundfuelheight")
        data = self.simulation_outputs.to_numpy(output)
        assert data.shape == (SIM_PARAMS.ny, SIM_PARAMS.nx)

        # Test 3: 3D gridded data (single timestep)
        output = self.simulation_outputs.get_output("fire-energy_to_atmos")
        data = self.simulation_outputs.to_numpy(output, 0)
        assert data.shape == (SIM_PARAMS.ny, SIM_PARAMS.nx, SIM_PARAMS.nz + 1)

        # Test 4: 3D gridded data (all timesteps)
        output = self.simulation_outputs.get_output("fire-energy_to_atmos")
        data = self.simulation_outputs.to_numpy(output)
        assert data.shape == (2, SIM_PARAMS.ny, SIM_PARAMS.nx, SIM_PARAMS.nz + 1)

        # Test 5: 3D gridded data (list timesteps)
        output = self.simulation_outputs.get_output("fire-energy_to_atmos")
        data = self.simulation_outputs.to_numpy(output, [0, 1])
        assert data.shape == (2, SIM_PARAMS.ny, SIM_PARAMS.nx, SIM_PARAMS.nz + 1)

        # Test 6: 3D gridded data (invalid timesteps)
        output = self.simulation_outputs.get_output("fire-energy_to_atmos")
        with pytest.raises(ValueError):
            self.simulation_outputs.to_numpy(output, [0, 1, 2])

        # Test 7: 3D compressed data (single timestep)
        output = self.simulation_outputs.get_output("fuels-dens")
        data = self.simulation_outputs.to_numpy(output, 0)
        assert data.shape == (SIM_PARAMS.ny, SIM_PARAMS.nx, SIM_PARAMS.nz + 1)

        # Test 8: 3D compressed data (all timesteps)
        output = self.simulation_outputs.get_output("fuels-dens")
        data = self.simulation_outputs.to_numpy(output)
        assert data.shape == (2, SIM_PARAMS.ny, SIM_PARAMS.nx, SIM_PARAMS.nz + 1)


class TestProcessGriddedBinSlice:
    nx = 100
    ny = 100
    nz = 56

    @staticmethod
    def _process_gridded_bin_slice(f, ny, nx):
        return outputs._process_gridded_bin_slice(f, ny, nx)

    def _load_drawfire_data(self, fpath):
        data = np.load(fpath)
        if data.shape[-1] == 1:
            return data.squeeze(axis=-1)
        return data

    def _load_and_process_input(self, input_fpath):
        input_fortran_file = FortranFile(input_fpath, "r")
        input_data = input_fortran_file.read_reals(dtype=np.float32)
        input_data = input_data.reshape((self.nz, self.ny, self.nx))
        input_data = np.moveaxis(input_data, 0, 2).astype(np.float32)
        input_data = input_data[..., 0]
        input_fortran_file.close()
        return input_data

    def _assert_data_equality(self, data1, data2):
        assert data1.shape == data2.shape
        assert np.allclose(data1, data2)

    def test_groundfuelheight(self):
        input_data = self._load_and_process_input(
            SIMULATION_PATH / "treesfueldepth.dat"
        )

        output_fpath = OUTPUT_PATH / "groundfuelheight.bin"
        with open(output_fpath, "rb") as f:
            np.fromfile(f, dtype=np.float32, count=1)  # Read header
            output_data = self._process_gridded_bin_slice(f, self.ny, self.nx)

        input_data[0, :] = 0
        input_data[-1, :] = 0
        input_data[:, 0] = 0
        input_data[:, -1] = 0

        self._assert_data_equality(output_data, input_data)

    def _generic_drawfire_slice_test(self, test_name, dims):
        for t in (0, 300):
            # Load drawfire data
            drawfire_fpath = DRAWFIRE_PATH / f"{test_name}_{t}.npy"
            drawfire_data = self._load_drawfire_data(drawfire_fpath)

            # Load output data
            output_fpath = OUTPUT_PATH / f"{test_name}00{t:03}.bin"
            f = open(output_fpath, "rb")
            np.fromfile(f, dtype=np.float32, count=1)  # Read header

            # Read in each slice of the output data and compare to the
            # equivalent slice of the drawfire data
            for k in range(dims[2]):
                output_data = self._process_gridded_bin_slice(f, dims[0], dims[1])
                self._assert_data_equality(drawfire_data[..., k], output_data)

            f.close()

    def test_fire_energy_to_atmos(self):
        self._generic_drawfire_slice_test(
            "fire-energy_to_atmos-", (self.ny, self.nx, self.nz)
        )

    def test_windu(self):
        self._generic_drawfire_slice_test("windu", (self.ny, self.nx, self.nz))


class TestProcessGriddedBin:
    nx = 100
    ny = 100
    nz = 56

    @staticmethod
    def _process_gridded_bin(f, dims):
        return outputs._process_gridded_bin(f, dims)

    def _load_fastfuels_data(self):
        zarray = zarr.open(SIMULATION_PATH / "crazy_canyon_100m", mode="r")
        return zarray["surface"]["fuel-depth"][...]

    def _load_and_process_input(self, input_fpath):
        input_fortran_file = FortranFile(input_fpath, "r")
        input_data = input_fortran_file.read_reals(dtype=np.float32)
        input_data = input_data.reshape((self.nz, self.ny, self.nx))
        input_data = np.moveaxis(input_data, 0, 2).astype(np.float32)
        input_data = input_data[..., 0]
        input_fortran_file.close()
        return input_data

    def _load_drawfire_data(self, fpath):
        data = np.load(fpath)
        if data.shape[-1] == 1:
            return data.squeeze(axis=-1)
        return data

    def _assert_data_equality(self, data1, data2):
        assert data1.shape == data2.shape
        assert np.allclose(data1, data2)

    def test_groundfuelheight(self):
        fuel_depth = self._load_fastfuels_data()
        input_data = self._load_and_process_input(
            SIMULATION_PATH / "treesfueldepth.dat"
        )

        self._assert_data_equality(fuel_depth, input_data)

        output_data = self._process_gridded_bin(
            OUTPUT_PATH / "groundfuelheight.bin", (self.ny, self.nx)
        )

        fuel_depth[0, :] = 0
        fuel_depth[-1, :] = 0
        fuel_depth[:, 0] = 0
        fuel_depth[:, -1] = 0

        self._assert_data_equality(output_data, fuel_depth)

    def test_total_initial_fuel_height(self):
        fuel_depth = self._load_fastfuels_data()
        input_data = self._load_and_process_input(
            SIMULATION_PATH / "treesfueldepth.dat"
        )

        self._assert_data_equality(fuel_depth, input_data)

        output_data = self._process_gridded_bin(
            OUTPUT_PATH / "totalinitialfuelheight.bin", (self.ny, self.nx)
        )

        fuel_depth[0, :] = 0
        fuel_depth[-1, :] = 0
        fuel_depth[:, 0] = 0
        fuel_depth[:, -1] = 0

        self._assert_data_equality(output_data, fuel_depth)

    def _generic_drawfire_test(self, test_name, dims, *args):
        for t in (0, 300):
            drawfire_data = self._load_drawfire_data(
                DRAWFIRE_PATH / f"{test_name}_{t}.npy"
            )
            if drawfire_data.shape[-1] != dims[-1]:
                drawfire_data = drawfire_data[..., : dims[2]]
            output_data = self._process_gridded_bin(
                OUTPUT_PATH / f"{test_name}00{t:03}.bin", dims
            )

            self._assert_data_equality(drawfire_data, output_data)

    def test_mburnt_integ(self):
        self._generic_drawfire_test("mburnt_integ-", (self.ny, self.nx))

    def test_fire_energy_to_atmos(self):
        self._generic_drawfire_test(
            "fire-energy_to_atmos-", (self.ny, self.nx, self.nz)
        )

    def test_windu(self):
        self._generic_drawfire_test("windu", (self.ny, self.nx, self.nz + 1))


class TestProcessCompressedBin:
    nx = 100
    ny = 100
    nz = 56
    dims = (ny, nx, nz)
    sut = outputs.SimulationOutputs(OUTPUT_PATH, SIM_PARAMS)
    fire_indexes = sut._fire_indexes

    def _process_compressed_bin(self, f):
        return outputs._process_compressed_bin(f, self.dims, self.fire_indexes)

    def test_fuels_dens(self):
        for t in (0, 300):
            # Load the drawfire data
            drawfire_fpath = DRAWFIRE_PATH / f"fuels-dens-_{t}.npy"
            drawfire_data = np.load(drawfire_fpath)

            # Load the output data
            output_fpath = OUTPUT_PATH / f"fuels-dens-00{t:03}.bin"
            output_data = self._process_compressed_bin(output_fpath)

            # Check that the drawfire and output data are the same
            assert drawfire_data.shape == output_data.shape
            assert np.allclose(drawfire_data, output_data)

            # Check that the input and output data are the same in the first
            # time step
            if t == 0:
                # Load input data
                input_fpath = SIMULATION_PATH / "treesrhof.dat"
                input_fortran_file = FortranFile(input_fpath, "r")
                input_data = input_fortran_file.read_reals(dtype=np.float32)
                input_fortran_file.close()
                input_data = input_data.reshape((self.nz, self.ny, self.nx))
                input_data = np.moveaxis(input_data, 0, 2).astype(np.float32)

                # Remove edge cells from the input data
                input_data[0, :] = 0
                input_data[-1, :] = 0
                input_data[:, 0] = 0
                input_data[:, -1] = 0

                # Check that the input and output data are the same
                assert input_data.shape == output_data.shape
                assert np.allclose(input_data, output_data, atol=1e-3)

    def test_fuels_moist(self):
        for t in (0, 300):
            # Load the drawfire data
            drawfire_fpath = DRAWFIRE_PATH / f"fuels-moist-_{t}.npy"
            drawfire_data = np.load(drawfire_fpath)

            # Load the output data
            output_fpath = OUTPUT_PATH / f"fuels-moist-00{t:03}.bin"
            output_data = self._process_compressed_bin(output_fpath)

            # Check that the drawfire and output data are the same
            assert drawfire_data.shape == output_data.shape
            assert np.allclose(drawfire_data, output_data)

            # Check that the input and output data are the same in the first
            # time step
            if t == 0:
                # Load input data
                input_fpath = SIMULATION_PATH / "treesmoist.dat"
                input_fortran_file = FortranFile(input_fpath, "r")
                input_data = input_fortran_file.read_reals(dtype=np.float32)
                input_fortran_file.close()
                input_data = input_data.reshape((self.nz, self.ny, self.nx))
                input_data = np.moveaxis(input_data, 0, 2).astype(np.float32)

                # Remove edge cells from the input data
                input_data[0, :] = 0
                input_data[-1, :] = 0
                input_data[:, 0] = 0
                input_data[:, -1] = 0

                # Check that the input and output data are the same
                assert input_data.shape == output_data.shape
                # assert np.allclose(input_data, output_data, atol=1e-3)

    def test_array_reaction_rate(self):
        for t in (0, 300):
            # Load the drawfire data
            drawfire_fpath = DRAWFIRE_PATH / f"fire-reaction_rate-_{t}.npy"
            drawfire_data = np.load(drawfire_fpath)

            # Load the output data
            output_fpath = OUTPUT_PATH / f"fire-reaction_rate-00{t:03}.bin"
            output_data = self._process_compressed_bin(output_fpath)

            # Check that the drawfire and output data are the same
            assert drawfire_data.shape == output_data.shape
            assert np.allclose(drawfire_data, output_data)

    def test_co_emissions(self):
        for t in (0, 300):
            # Load the drawfire data
            drawfire_fpath = DRAWFIRE_PATH / f"co_emissions-_{t}.npy"
            drawfire_data = np.load(drawfire_fpath)

            # Load the output data
            output_fpath = OUTPUT_PATH / f"co_emissions-00{t:03}.bin"
            output_data = self._process_compressed_bin(output_fpath)

            # Check that the drawfire and output data are the same
            assert drawfire_data.shape == output_data.shape
            assert np.allclose(drawfire_data, output_data)

    def test_thermaldose(self):
        for t in (0, 300):
            # Load the drawfire data
            drawfire_fpath = DRAWFIRE_PATH / f"thermaldose-_{t}.npy"
            drawfire_data = np.load(drawfire_fpath)

            # Load the output data
            output_fpath = OUTPUT_PATH / f"thermaldose-00{t:03}.bin"
            output_data = self._process_compressed_bin(output_fpath)

            # Check that the drawfire and output data are the same
            assert drawfire_data.shape == output_data.shape
            assert np.allclose(drawfire_data, output_data)

    def test_thermalradiation(self):
        for t in (0, 300):
            # Load the drawfire data
            drawfire_fpath = DRAWFIRE_PATH / f"thermalradiation-_{t}.npy"
            drawfire_data = np.load(drawfire_fpath)

            # Load the output data
            output_fpath = OUTPUT_PATH / f"thermalradiation-00{t:03}.bin"
            output_data = self._process_compressed_bin(output_fpath)

            # Check that the drawfire and output data are the same
            assert drawfire_data.shape == output_data.shape
            assert np.allclose(drawfire_data, output_data)<|MERGE_RESOLUTION|>--- conflicted
+++ resolved
@@ -4,13 +4,10 @@
 from pathlib import Path
 
 import numpy as np
-<<<<<<< HEAD
 import pytest
 import zarr
-=======
 import xarray as xr
 import dask.array as da
->>>>>>> 541c2d2b
 from scipy.io import FortranFile
 
 from quicfire_tools import outputs
